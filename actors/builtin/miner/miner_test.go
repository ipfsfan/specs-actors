package miner_test

import (
	"bytes"
	"encoding/binary"
	"fmt"
	"strings"
	"testing"

	addr "github.com/filecoin-project/go-address"
	bitfield "github.com/filecoin-project/go-bitfield"
	"github.com/filecoin-project/go-state-types/abi"
	"github.com/filecoin-project/go-state-types/big"
	"github.com/filecoin-project/go-state-types/crypto"
	"github.com/filecoin-project/go-state-types/dline"
	"github.com/filecoin-project/go-state-types/exitcode"
	"github.com/filecoin-project/go-state-types/network"
	cid "github.com/ipfs/go-cid"
	"github.com/minio/blake2b-simd"
	"github.com/stretchr/testify/assert"
	"github.com/stretchr/testify/require"
	cbg "github.com/whyrusleeping/cbor-gen"

	"github.com/filecoin-project/specs-actors/v5/actors/builtin"
	"github.com/filecoin-project/specs-actors/v5/actors/builtin/market"
	"github.com/filecoin-project/specs-actors/v5/actors/builtin/miner"
	"github.com/filecoin-project/specs-actors/v5/actors/builtin/power"
	"github.com/filecoin-project/specs-actors/v5/actors/builtin/reward"
	"github.com/filecoin-project/specs-actors/v5/actors/runtime"
	"github.com/filecoin-project/specs-actors/v5/actors/runtime/proof"
	"github.com/filecoin-project/specs-actors/v5/actors/util/adt"
	"github.com/filecoin-project/specs-actors/v5/actors/util/smoothing"
	"github.com/filecoin-project/specs-actors/v5/support/mock"
	tutil "github.com/filecoin-project/specs-actors/v5/support/testing"
)

var testPid abi.PeerID
var testMultiaddrs []abi.Multiaddrs

// A balance for use in tests where the miner's low balance is not interesting.
var bigBalance = big.Mul(big.NewInt(1_000_000), big.NewInt(1e18))

// A reward amount for use in tests where the vesting amount wants to be large enough to cover penalties.
var bigRewards = big.Mul(big.NewInt(1_000), big.NewInt(1e18))

// an expriration 1 greater than min expiration
const defaultSectorExpiration = 190

func init() {
	testPid = abi.PeerID("peerID")

	testMultiaddrs = []abi.Multiaddrs{
		[]byte("foobar"),
		[]byte("imafilminer"),
	}

	// permit 2KiB sectors in tests
	miner.PreCommitSealProofTypesV8[abi.RegisteredSealProof_StackedDrg2KiBV1_1] = struct{}{}
}

func TestExports(t *testing.T) {
	mock.CheckActorExports(t, miner.Actor{})
}

func TestConstruction(t *testing.T) {
	actor := miner.Actor{}
	owner := tutil.NewIDAddr(t, 100)
	worker := tutil.NewIDAddr(t, 101)
	workerKey := tutil.NewBLSAddr(t, 0)

	controlAddrs := []addr.Address{tutil.NewIDAddr(t, 999), tutil.NewIDAddr(t, 998)}

	receiver := tutil.NewIDAddr(t, 1000)
	builder := mock.NewBuilder(receiver).
		WithActorType(owner, builtin.AccountActorCodeID).
		WithActorType(worker, builtin.AccountActorCodeID).
		WithActorType(controlAddrs[0], builtin.AccountActorCodeID).
		WithActorType(controlAddrs[1], builtin.AccountActorCodeID).
		WithHasher(blake2b.Sum256).
		WithCaller(builtin.InitActorAddr, builtin.InitActorCodeID)

	t.Run("simple construction", func(t *testing.T) {
		rt := builder.Build(t)
		params := miner.ConstructorParams{
			OwnerAddr:           owner,
			WorkerAddr:          worker,
			ControlAddrs:        controlAddrs,
			WindowPoStProofType: abi.RegisteredPoStProof_StackedDrgWindow32GiBV1,
			PeerId:              testPid,
			Multiaddrs:          testMultiaddrs,
		}

		provingPeriodStart := abi.ChainEpoch(-2222) // This is just set from running the code.
		rt.ExpectValidateCallerAddr(builtin.InitActorAddr)
		// Fetch worker pubkey.
		rt.ExpectSend(worker, builtin.MethodsAccount.PubkeyAddress, nil, big.Zero(), &workerKey, exitcode.Ok)
		// Register proving period cron.
		dlIdx := (rt.Epoch() - provingPeriodStart) / miner.WPoStChallengeWindow
		ret := rt.Call(actor.Constructor, &params)

		assert.Nil(t, ret)
		rt.Verify()

		var st miner.State
		rt.GetState(&st)
		info, err := st.GetInfo(adt.AsStore(rt))
		require.NoError(t, err)
		assert.Equal(t, params.OwnerAddr, info.Owner)
		assert.Equal(t, params.WorkerAddr, info.Worker)
		assert.Equal(t, params.ControlAddrs, info.ControlAddresses)
		assert.Equal(t, params.PeerId, info.PeerId)
		assert.Equal(t, params.Multiaddrs, info.Multiaddrs)
		assert.Equal(t, abi.RegisteredPoStProof_StackedDrgWindow32GiBV1, info.WindowPoStProofType)
		assert.Equal(t, abi.SectorSize(1<<35), info.SectorSize)
		assert.Equal(t, uint64(2349), info.WindowPoStPartitionSectors)

		assert.Equal(t, big.Zero(), st.PreCommitDeposits)
		assert.Equal(t, big.Zero(), st.LockedFunds)
		assert.True(t, st.PreCommittedSectors.Defined())

		assert.True(t, st.Sectors.Defined())
		assert.Equal(t, provingPeriodStart, st.ProvingPeriodStart)
		assert.Equal(t, uint64(dlIdx), st.CurrentDeadline)

		var deadlines miner.Deadlines
		rt.StoreGet(st.Deadlines, &deadlines)
		for i := uint64(0); i < miner.WPoStPeriodDeadlines; i++ {
			var deadline miner.Deadline
			rt.StoreGet(deadlines.Due[i], &deadline)
			assert.True(t, deadline.Partitions.Defined())
			assert.True(t, deadline.ExpirationsEpochs.Defined())
			assertEmptyBitfield(t, deadline.PartitionsPoSted)
			assertEmptyBitfield(t, deadline.EarlyTerminations)
			assert.Equal(t, uint64(0), deadline.LiveSectors)
		}

		assertEmptyBitfield(t, st.EarlyTerminations)

		_, msgs := miner.CheckStateInvariants(&st, rt.AdtStore(), rt.Balance())
		assert.True(t, msgs.IsEmpty(), strings.Join(msgs.Messages(), "\n"))
	})

	t.Run("control addresses are resolved during construction", func(t *testing.T) {
		control1 := tutil.NewBLSAddr(t, 501)
		control1Id := tutil.NewIDAddr(t, 555)

		control2 := tutil.NewBLSAddr(t, 502)
		control2Id := tutil.NewIDAddr(t, 655)

		rt := builder.WithActorType(control1Id, builtin.AccountActorCodeID).
			WithActorType(control2Id, builtin.AccountActorCodeID).Build(t)
		rt.AddIDAddress(control1, control1Id)
		rt.AddIDAddress(control2, control2Id)

		params := miner.ConstructorParams{
			OwnerAddr:           owner,
			WorkerAddr:          worker,
			ControlAddrs:        []addr.Address{control1, control2},
			WindowPoStProofType: abi.RegisteredPoStProof_StackedDrgWindow32GiBV1,
		}

		rt.ExpectValidateCallerAddr(builtin.InitActorAddr)
		rt.ExpectSend(worker, builtin.MethodsAccount.PubkeyAddress, nil, big.Zero(), &workerKey, exitcode.Ok)
		ret := rt.Call(actor.Constructor, &params)

		assert.Nil(t, ret)
		rt.Verify()

		var st miner.State
		rt.GetState(&st)
		info, err := st.GetInfo(adt.AsStore(rt))
		require.NoError(t, err)
		assert.Equal(t, control1Id, info.ControlAddresses[0])
		assert.Equal(t, control2Id, info.ControlAddresses[1])
	})

	t.Run("fails if control address is not an account actor", func(t *testing.T) {
		control1 := tutil.NewIDAddr(t, 501)
		rt := builder.Build(t)
		rt.SetAddressActorType(control1, builtin.PaymentChannelActorCodeID)

		params := miner.ConstructorParams{
			OwnerAddr:           owner,
			WorkerAddr:          worker,
			ControlAddrs:        []addr.Address{control1},
			WindowPoStProofType: abi.RegisteredPoStProof_StackedDrgWindow32GiBV1,
		}

		rt.ExpectValidateCallerAddr(builtin.InitActorAddr)
		rt.ExpectSend(worker, builtin.MethodsAccount.PubkeyAddress, nil, big.Zero(), &workerKey, exitcode.Ok)

		rt.ExpectAbort(exitcode.ErrIllegalArgument, func() {
			rt.Call(actor.Constructor, &params)
		})
		rt.Verify()
	})

	t.Run("test construct with invalid peer ID", func(t *testing.T) {
		rt := builder.Build(t)
		pid := [miner.MaxPeerIDLength + 1]byte{1, 2, 3, 4}
		params := miner.ConstructorParams{
			OwnerAddr:           owner,
			WorkerAddr:          worker,
			WindowPoStProofType: abi.RegisteredPoStProof_StackedDrgWindow32GiBV1,
			PeerId:              pid[:],
			Multiaddrs:          testMultiaddrs,
		}

		rt.ExpectValidateCallerAddr(builtin.InitActorAddr)

		rt.ExpectAbortContainsMessage(exitcode.ErrIllegalArgument, "peer ID size", func() {
			rt.Call(actor.Constructor, &params)
		})
	})

	t.Run("fails if control addresses exceeds maximum length", func(t *testing.T) {
		rt := builder.Build(t)

		controlAddrs := make([]addr.Address, 0, miner.MaxControlAddresses+1)
		for i := 0; i <= miner.MaxControlAddresses; i++ {
			controlAddrs = append(controlAddrs, tutil.NewIDAddr(t, uint64(i)))
		}

		params := miner.ConstructorParams{
			OwnerAddr:           owner,
			WorkerAddr:          worker,
			WindowPoStProofType: abi.RegisteredPoStProof_StackedDrgWindow32GiBV1,
			PeerId:              testPid,
			ControlAddrs:        controlAddrs,
		}

		rt.ExpectValidateCallerAddr(builtin.InitActorAddr)

		rt.ExpectAbortContainsMessage(exitcode.ErrIllegalArgument, "control addresses length", func() {
			rt.Call(actor.Constructor, &params)
		})
	})

	t.Run("test construct with large multiaddr", func(t *testing.T) {
		rt := builder.Build(t)
		maddrs := make([]abi.Multiaddrs, 100)
		for i := range maddrs {
			maddrs[i] = []byte{0, 1, 2, 3, 4, 5, 6, 7, 8, 9, 10, 11}
		}
		params := miner.ConstructorParams{
			OwnerAddr:           owner,
			WorkerAddr:          worker,
			WindowPoStProofType: abi.RegisteredPoStProof_StackedDrgWindow32GiBV1,
			PeerId:              testPid,
			Multiaddrs:          maddrs,
		}

		rt.ExpectValidateCallerAddr(builtin.InitActorAddr)

		rt.ExpectAbortContainsMessage(exitcode.ErrIllegalArgument, "multiaddr size", func() {
			rt.Call(actor.Constructor, &params)
		})
	})

	t.Run("test construct with empty multiaddr", func(t *testing.T) {
		rt := builder.Build(t)
		maddrs := []abi.Multiaddrs{
			{},
			{1},
		}
		params := miner.ConstructorParams{
			OwnerAddr:           owner,
			WorkerAddr:          worker,
			WindowPoStProofType: abi.RegisteredPoStProof_StackedDrgWindow32GiBV1,
			PeerId:              testPid,
			Multiaddrs:          maddrs,
		}

		rt.ExpectValidateCallerAddr(builtin.InitActorAddr)

		rt.ExpectAbortContainsMessage(exitcode.ErrIllegalArgument, "invalid empty multiaddr", func() {
			rt.Call(actor.Constructor, &params)
		})
	})
}

// Test operations related to peer info (peer ID/multiaddrs)
func TestPeerInfo(t *testing.T) {
	h := newHarness(t, 0)
	builder := builderForHarness(h)

	t.Run("can set peer id", func(t *testing.T) {
		rt := builder.Build(t)
		h.constructAndVerify(rt)

		h.setPeerID(rt, abi.PeerID("new peer id"))
		h.checkState(rt)
	})

	t.Run("can clear peer id", func(t *testing.T) {
		rt := builder.Build(t)
		h.constructAndVerify(rt)

		h.setPeerID(rt, nil)
		h.checkState(rt)
	})

	t.Run("can't set large peer id", func(t *testing.T) {
		rt := builder.Build(t)
		h.constructAndVerify(rt)

		largePid := [miner.MaxPeerIDLength + 1]byte{1, 2, 3}
		rt.ExpectAbortContainsMessage(exitcode.ErrIllegalArgument, "peer ID size", func() {
			h.setPeerID(rt, largePid[:])
		})
		h.checkState(rt)
	})

	t.Run("can set multiaddrs", func(t *testing.T) {
		rt := builder.Build(t)
		h.constructAndVerify(rt)

		h.setMultiaddrs(rt, abi.Multiaddrs("imanewminer"))
		h.checkState(rt)
	})

	t.Run("can set multiple multiaddrs", func(t *testing.T) {
		rt := builder.Build(t)
		h.constructAndVerify(rt)

		h.setMultiaddrs(rt, abi.Multiaddrs("imanewminer"), abi.Multiaddrs("ihavemany"))
		h.checkState(rt)
	})

	t.Run("can set clear the multiaddr", func(t *testing.T) {
		rt := builder.Build(t)
		h.constructAndVerify(rt)

		h.setMultiaddrs(rt)
		h.checkState(rt)
	})

	t.Run("can't set empty multiaddrs", func(t *testing.T) {
		rt := builder.Build(t)
		h.constructAndVerify(rt)

		rt.ExpectAbortContainsMessage(exitcode.ErrIllegalArgument, "invalid empty multiaddr", func() {
			h.setMultiaddrs(rt, nil)
		})
		h.checkState(rt)
	})

	t.Run("can't set large multiaddrs", func(t *testing.T) {
		rt := builder.Build(t)
		h.constructAndVerify(rt)

		maddrs := make([]abi.Multiaddrs, 100)
		for i := range maddrs {
			maddrs[i] = []byte{0, 1, 2, 3, 4, 5, 6, 7, 8, 9, 10, 11}
		}

		rt.ExpectAbortContainsMessage(exitcode.ErrIllegalArgument, "multiaddr size", func() {
			h.setMultiaddrs(rt, maddrs...)
		})
		h.checkState(rt)
	})
}

// Tests for fetching and manipulating miner addresses.
func TestControlAddresses(t *testing.T) {
	actor := newHarness(t, 0)
	builder := builderForHarness(actor)

	t.Run("get addresses", func(t *testing.T) {
		rt := builder.Build(t)
		actor.constructAndVerify(rt)

		o, w, control := actor.controlAddresses(rt)
		assert.Equal(t, actor.owner, o)
		assert.Equal(t, actor.worker, w)
		assert.NotEmpty(t, control)
		assert.Equal(t, actor.controlAddrs, control)
		actor.checkState(rt)
	})

}

<<<<<<< HEAD
// Test for sector precommitment and proving.
func TestCommitments(t *testing.T) {
	periodOffset := abi.ChainEpoch(100)
	t.Run("valid precommit then provecommit", func(t *testing.T) {
		actor := newHarness(t, periodOffset)
		rt := builderForHarness(actor).
			WithBalance(bigBalance, big.Zero()).
			Build(t)
		precommitEpoch := periodOffset + 1
		rt.SetEpoch(precommitEpoch)
		actor.constructAndVerify(rt)
		dlInfo := actor.deadline(rt)

		// Make a good commitment for the proof to target.
		// Use the max sector number to make sure everything works.
		sectorNo := abi.SectorNumber(abi.MaxSectorNumber)
		proveCommitEpoch := precommitEpoch + miner.PreCommitChallengeDelay + 1
		expiration := dlInfo.PeriodEnd() + defaultSectorExpiration*miner.WPoStProvingPeriod // something on deadline boundary but > 180 days
		// Fill the sector with verified deals
		sectorWeight := big.Mul(big.NewInt(int64(actor.sectorSize)), big.NewInt(int64(expiration-proveCommitEpoch)))
		dealWeight := big.Zero()
		verifiedDealWeight := sectorWeight

		// Pre-commit with a deal in order to exercise non-zero deal weights.
		precommitParams := actor.makePreCommit(sectorNo, precommitEpoch-1, expiration, []abi.DealID{1})
		precommit := actor.preCommitSector(rt, precommitParams, preCommitConf{
			dealWeight:         dealWeight,
			verifiedDealWeight: verifiedDealWeight,
		}, true)

		// assert precommit exists and meets expectations
		onChainPrecommit := actor.getPreCommit(rt, sectorNo)

		// deal weights must be set in precommit onchain info
		assert.Equal(t, dealWeight, onChainPrecommit.DealWeight)
		assert.Equal(t, verifiedDealWeight, onChainPrecommit.VerifiedDealWeight)

		pwrEstimate := miner.QAPowerForWeight(actor.sectorSize, precommit.Info.Expiration-precommitEpoch, onChainPrecommit.DealWeight, onChainPrecommit.VerifiedDealWeight)
		expectedDeposit := miner.PreCommitDepositForPower(actor.epochRewardSmooth, actor.epochQAPowerSmooth, pwrEstimate)
		assert.Equal(t, expectedDeposit, onChainPrecommit.PreCommitDeposit)

		// expect total precommit deposit to equal our new deposit
		st := getState(rt)
		assert.Equal(t, expectedDeposit, st.PreCommitDeposits)

		// run prove commit logic
		rt.SetEpoch(proveCommitEpoch)
		rt.SetBalance(big.Mul(big.NewInt(1000), big.NewInt(1e18)))
		actor.proveCommitSectorAndConfirm(rt, precommit, makeProveCommit(sectorNo), proveCommitConf{})

		// expect precommit to have been removed
		st = getState(rt)
		_, found, err := st.GetPrecommittedSector(rt.AdtStore(), sectorNo)
		require.NoError(t, err)
		require.False(t, found)

		// expect deposit to have been transferred to initial pledges
		assert.Equal(t, big.Zero(), st.PreCommitDeposits)

		// The sector is exactly full with verified deals, so expect fully verified power.
		expectedPower := big.Mul(big.NewInt(int64(actor.sectorSize)), big.Div(builtin.VerifiedDealWeightMultiplier, builtin.QualityBaseMultiplier))
		qaPower := miner.QAPowerForWeight(actor.sectorSize, precommit.Info.Expiration-rt.Epoch(), onChainPrecommit.DealWeight, onChainPrecommit.VerifiedDealWeight)
		assert.Equal(t, expectedPower, qaPower)
		expectedInitialPledge := miner.InitialPledgeForPower(qaPower, actor.baselinePower, actor.epochRewardSmooth,
			actor.epochQAPowerSmooth, rt.TotalFilCircSupply())
		assert.Equal(t, expectedInitialPledge, st.InitialPledge)

		// expect new onchain sector
		sector := actor.getSector(rt, sectorNo)
		sectorPower := miner.NewPowerPair(big.NewIntUnsigned(uint64(actor.sectorSize)), qaPower)

		// expect deal weights to be transferred to on chain info
		assert.Equal(t, onChainPrecommit.DealWeight, sector.DealWeight)
		assert.Equal(t, onChainPrecommit.VerifiedDealWeight, sector.VerifiedDealWeight)

		// expect activation epoch to be current epoch
		assert.Equal(t, rt.Epoch(), sector.Activation)

		// expect initial plege of sector to be set
		assert.Equal(t, expectedInitialPledge, sector.InitialPledge)

		// expect locked initial pledge of sector to be the same as pledge requirement
		assert.Equal(t, expectedInitialPledge, st.InitialPledge)

		// expect sector to be assigned a deadline/partition
		dlIdx, pIdx, err := st.FindSector(rt.AdtStore(), sectorNo)
		require.NoError(t, err)
		deadline, partition := actor.getDeadlineAndPartition(rt, dlIdx, pIdx)
		assert.Equal(t, uint64(1), deadline.LiveSectors)
		assertEmptyBitfield(t, deadline.PartitionsPoSted)
		assertEmptyBitfield(t, deadline.EarlyTerminations)

		quant := st.QuantSpecForDeadline(dlIdx)
		quantizedExpiration := quant.QuantizeUp(precommit.Info.Expiration)

		dQueue := actor.collectDeadlineExpirations(rt, deadline)
		assert.Equal(t, map[abi.ChainEpoch][]uint64{
			quantizedExpiration: {pIdx},
		}, dQueue)

		assertBitfieldEquals(t, partition.Sectors, uint64(sectorNo))
		assertEmptyBitfield(t, partition.Faults)
		assertEmptyBitfield(t, partition.Recoveries)
		assertEmptyBitfield(t, partition.Terminated)
		assert.Equal(t, sectorPower, partition.LivePower)
		assert.Equal(t, miner.NewPowerPairZero(), partition.FaultyPower)
		assert.Equal(t, miner.NewPowerPairZero(), partition.RecoveringPower)

		pQueue := actor.collectPartitionExpirations(rt, partition)
		entry, ok := pQueue[quantizedExpiration]
		require.True(t, ok)
		assertBitfieldEquals(t, entry.OnTimeSectors, uint64(sectorNo))
		assertEmptyBitfield(t, entry.EarlySectors)
		assert.Equal(t, expectedInitialPledge, entry.OnTimePledge)
		assert.Equal(t, sectorPower, entry.ActivePower)
		assert.Equal(t, miner.NewPowerPairZero(), entry.FaultyPower)
	})

	for _, test := range []struct {
		name                string
		version             network.Version
		expectedPledgeDelta abi.TokenAmount
		sealProofType       abi.RegisteredSealProof
	}{{
		name:                "precommit does not vest funds in version 8",
		version:             network.Version8,
		expectedPledgeDelta: abi.NewTokenAmount(0),
		sealProofType:       abi.RegisteredSealProof_StackedDrg32GiBV1_1,
	}} {
		t.Run(test.name, func(t *testing.T) {
			actor := newHarness(t, periodOffset)
			actor.setProofType(test.sealProofType)
			rt := builderForHarness(actor).
				WithBalance(bigBalance, big.Zero()).
				WithNetworkVersion(test.version).
				Build(t)
			precommitEpoch := periodOffset + 1
			rt.SetEpoch(precommitEpoch)
			actor.constructAndVerify(rt)
			dlInfo := actor.deadline(rt)

			// Make a good commitment for the proof to target.
			sectorNo := abi.SectorNumber(100)
			expiration := dlInfo.PeriodEnd() + defaultSectorExpiration*miner.WPoStProvingPeriod // something on deadline boundary but > 180 days

			// add 1000 tokens that vest immediately
			st := getState(rt)
			_, err := st.AddLockedFunds(rt.AdtStore(), rt.Epoch(), abi.NewTokenAmount(1000), &miner.VestSpec{
				InitialDelay: 0,
				VestPeriod:   1,
				StepDuration: 1,
				Quantization: 1,
			})
			require.NoError(t, err)
			rt.ReplaceState(st)

			rt.SetEpoch(rt.Epoch() + 2)

			// Pre-commit with a deal in order to exercise non-zero deal weights.
			precommitParams := actor.makePreCommit(sectorNo, precommitEpoch-1, expiration, []abi.DealID{1})
			actor.preCommitSector(rt, precommitParams, preCommitConf{
				pledgeDelta: &test.expectedPledgeDelta,
			}, true)
		})
	}

	t.Run("insufficient funds for pre-commit", func(t *testing.T) {
		actor := newHarness(t, periodOffset)
		insufficientBalance := abi.NewTokenAmount(10) // 10 AttoFIL
		rt := builderForHarness(actor).
			WithBalance(insufficientBalance, big.Zero()).
			Build(t)
		precommitEpoch := periodOffset + 1
		rt.SetEpoch(precommitEpoch)
		actor.constructAndVerify(rt)
		deadline := actor.deadline(rt)
		challengeEpoch := precommitEpoch - 1
		expiration := deadline.PeriodEnd() + defaultSectorExpiration*miner.WPoStProvingPeriod

		rt.ExpectAbort(exitcode.ErrInsufficientFunds, func() {
			actor.preCommitSector(rt, actor.makePreCommit(101, challengeEpoch, expiration, nil), preCommitConf{}, true)
		})
		actor.checkState(rt)
	})

	t.Run("deal space exceeds sector space", func(t *testing.T) {
		actor := newHarness(t, periodOffset)
		rt := builderForHarness(actor).
			WithBalance(bigBalance, big.Zero()).
			Build(t)

		precommitEpoch := periodOffset + 1
		rt.SetEpoch(precommitEpoch)
		actor.constructAndVerify(rt)
		deadline := actor.deadline(rt)
		challengeEpoch := precommitEpoch - 1
		expiration := deadline.PeriodEnd() + defaultSectorExpiration*miner.WPoStProvingPeriod

		rt.ExpectAbortContainsMessage(exitcode.ErrIllegalArgument, "deals too large to fit in sector", func() {
			actor.preCommitSector(rt, actor.makePreCommit(101, challengeEpoch, expiration, []abi.DealID{1}), preCommitConf{
				dealSpace: actor.sectorSize + 1,
			}, true)
		})
		actor.checkState(rt)
	})

	t.Run("precommit pays back fee debt", func(t *testing.T) {
		actor := newHarness(t, periodOffset)
		rt := builderForHarness(actor).
			WithBalance(bigBalance, big.Zero()).
			Build(t)

		precommitEpoch := periodOffset + 1
		rt.SetEpoch(precommitEpoch)
		actor.constructAndVerify(rt)
		deadline := actor.deadline(rt)
		challengeEpoch := precommitEpoch - 1
		expiration := deadline.PeriodEnd() + defaultSectorExpiration*miner.WPoStProvingPeriod

		st := getState(rt)
		st.FeeDebt = abi.NewTokenAmount(9999)
		rt.ReplaceState(st)

		actor.preCommitSector(rt, actor.makePreCommit(101, challengeEpoch, expiration, nil), preCommitConf{}, true)
		st = getState(rt)
		assert.Equal(t, big.Zero(), st.FeeDebt)
		actor.checkState(rt)
	})

	t.Run("invalid pre-commit rejected", func(t *testing.T) {
		actor := newHarness(t, periodOffset)
		rt := builderForHarness(actor).
			WithBalance(bigBalance, big.Zero()).
			Build(t)
		precommitEpoch := periodOffset + 1
		rt.SetEpoch(precommitEpoch)
		actor.constructAndVerify(rt)
		deadline := actor.deadline(rt)
		challengeEpoch := precommitEpoch - 1

		oldSector := actor.commitAndProveSectors(rt, 1, defaultSectorExpiration, nil, true)[0]
		st := getState(rt)
		assert.True(t, st.DeadlineCronActive)
		// Good commitment.
		expiration := deadline.PeriodEnd() + defaultSectorExpiration*miner.WPoStProvingPeriod
		actor.preCommitSector(rt, actor.makePreCommit(101, challengeEpoch, expiration, nil), preCommitConf{}, false)
		// Duplicate pre-commit sector ID
		rt.ExpectAbortContainsMessage(exitcode.ErrIllegalArgument, "already been allocated", func() {
			actor.preCommitSector(rt, actor.makePreCommit(101, challengeEpoch, expiration, nil), preCommitConf{}, false)
		})
		rt.Reset()

		// Sector ID already committed
		rt.ExpectAbortContainsMessage(exitcode.ErrIllegalArgument, "already been allocated", func() {
			actor.preCommitSector(rt, actor.makePreCommit(oldSector.SectorNumber, challengeEpoch, expiration, nil), preCommitConf{}, false)
		})
		rt.Reset()

		// Bad sealed CID
		rt.ExpectAbortContainsMessage(exitcode.ErrIllegalArgument, "sealed CID had wrong prefix", func() {
			pc := actor.makePreCommit(102, challengeEpoch, deadline.PeriodEnd(), nil)
			pc.SealedCID = tutil.MakeCID("Random Data", nil)
			actor.preCommitSector(rt, pc, preCommitConf{}, false)
		})
		rt.Reset()

		// Bad seal proof type
		rt.ExpectAbortContainsMessage(exitcode.ErrIllegalArgument, "unsupported seal proof type", func() {
			pc := actor.makePreCommit(102, challengeEpoch, deadline.PeriodEnd(), nil)
			pc.SealProof = abi.RegisteredSealProof_StackedDrg8MiBV1_1
			actor.preCommitSector(rt, pc, preCommitConf{}, false)
		})
		rt.Reset()

		// Expires at current epoch
		rt.ExpectAbortContainsMessage(exitcode.ErrIllegalArgument, "must be after activation", func() {
			actor.preCommitSector(rt, actor.makePreCommit(102, challengeEpoch, rt.Epoch(), nil), preCommitConf{}, false)
		})
		rt.Reset()

		// Expires before current epoch
		rt.ExpectAbortContainsMessage(exitcode.ErrIllegalArgument, "must be after activation", func() {
			actor.preCommitSector(rt, actor.makePreCommit(102, challengeEpoch, rt.Epoch()-1, nil), preCommitConf{}, false)
		})
		rt.Reset()

		// Expires too early
		rt.ExpectAbortContainsMessage(exitcode.ErrIllegalArgument, "must exceed", func() {
			actor.preCommitSector(rt, actor.makePreCommit(102, challengeEpoch, expiration-20*builtin.EpochsInDay, nil), preCommitConf{}, false)
		})
		rt.Reset()

		// Expires before min duration + max seal duration
		rt.ExpectAbortContainsMessage(exitcode.ErrIllegalArgument, "must exceed", func() {
			expiration := rt.Epoch() + miner.MinSectorExpiration + miner.MaxProveCommitDuration[actor.sealProofType] - 1
			actor.preCommitSector(rt, actor.makePreCommit(102, challengeEpoch, expiration, nil), preCommitConf{}, false)
		})
		rt.Reset()

		// Errors when expiry too far in the future
		rt.SetEpoch(precommitEpoch)
		rt.ExpectAbortContainsMessage(exitcode.ErrIllegalArgument, "invalid expiration", func() {
			expiration := deadline.PeriodEnd() + miner.WPoStProvingPeriod*(miner.MaxSectorExpirationExtension/miner.WPoStProvingPeriod+1)
			actor.preCommitSector(rt, actor.makePreCommit(102, challengeEpoch, expiration, nil), preCommitConf{}, false)
		})
		rt.Reset()

		// Sector ID out of range
		rt.ExpectAbortContainsMessage(exitcode.ErrIllegalArgument, "out of range", func() {
			actor.preCommitSector(rt, actor.makePreCommit(abi.MaxSectorNumber+1, challengeEpoch, expiration, nil), preCommitConf{}, false)
		})
		rt.Reset()

		// Seal randomness challenge too far in past
		tooOldChallengeEpoch := precommitEpoch - miner.ChainFinality - miner.MaxProveCommitDuration[actor.sealProofType] - 1
		rt.ExpectAbortContainsMessage(exitcode.ErrIllegalArgument, "too old", func() {
			actor.preCommitSector(rt, actor.makePreCommit(102, tooOldChallengeEpoch, expiration, nil), preCommitConf{}, false)
		})
		rt.Reset()

		// Try to precommit while in fee debt with insufficient balance
		st = getState(rt)
		st.FeeDebt = big.Add(rt.Balance(), abi.NewTokenAmount(1e18))
		rt.ReplaceState(st)
		rt.ExpectAbortContainsMessage(exitcode.ErrInsufficientFunds, "unlocked balance can not repay fee debt", func() {
			actor.preCommitSector(rt, actor.makePreCommit(102, challengeEpoch, expiration, nil), preCommitConf{}, false)
		})
		// reset state back to normal
		st.FeeDebt = big.Zero()
		rt.ReplaceState(st)
		rt.Reset()

		// Try to precommit with an active consensus fault
		st = getState(rt)

		actor.reportConsensusFault(rt, addr.TestAddress, &runtime.ConsensusFault{
			Target: actor.receiver,
			Epoch:  rt.Epoch() - 1,
			Type:   runtime.ConsensusFaultDoubleForkMining,
		})
		rt.ExpectAbortContainsMessage(exitcode.ErrForbidden, "precommit not allowed during active consensus fault", func() {
			actor.preCommitSector(rt, actor.makePreCommit(102, challengeEpoch, expiration, nil), preCommitConf{}, false)
		})
		// reset state back to normal
		rt.ReplaceState(st)
		rt.Reset()
		actor.checkState(rt)
	})

	t.Run("prove commit just after period start permits PoSt", func(t *testing.T) {
		actor := newHarness(t, periodOffset)
		rt := builderForHarness(actor).
			WithBalance(bigBalance, big.Zero()).
			Build(t)

		// Epoch 101 should be at the beginning of the miner's proving period so there will be time to commit
		// and PoSt a sector.
		rt.SetEpoch(101)
		actor.constructAndVerify(rt)

		// Commit a sector the very next epoch
		rt.SetEpoch(102)
		sector := actor.commitAndProveSector(rt, abi.MaxSectorNumber, defaultSectorExpiration, nil)

		// advance cron to activate power.
		advanceAndSubmitPoSts(rt, actor, sector)
		actor.checkState(rt)
	})

	t.Run("invalid proof rejected", func(t *testing.T) {
		actor := newHarness(t, periodOffset)
		rt := builderForHarness(actor).
			WithBalance(bigBalance, big.Zero()).
			Build(t)
		precommitEpoch := periodOffset + 1
		rt.SetEpoch(precommitEpoch)
		actor.constructAndVerify(rt)
		deadline := actor.deadline(rt)

		// Make a good commitment for the proof to target.
		sectorNo := abi.SectorNumber(100)
		params := actor.makePreCommit(sectorNo, precommitEpoch-1, deadline.PeriodEnd()+defaultSectorExpiration*miner.WPoStProvingPeriod, []abi.DealID{1})
		precommit := actor.preCommitSector(rt, params, preCommitConf{}, true)

		// Sector pre-commitment missing.
		rt.SetEpoch(precommitEpoch + miner.PreCommitChallengeDelay + 1)
		rt.ExpectAbort(exitcode.ErrNotFound, func() {
			actor.proveCommitSectorAndConfirm(rt, precommit, makeProveCommit(sectorNo+1), proveCommitConf{})
		})
		rt.Reset()

		// Too late.
		rt.SetEpoch(precommitEpoch + miner.MaxProveCommitDuration[precommit.Info.SealProof] + 1)
		rt.ExpectAbort(exitcode.ErrIllegalArgument, func() {
			actor.proveCommitSectorAndConfirm(rt, precommit, makeProveCommit(sectorNo), proveCommitConf{})
		})
		rt.Reset()

		// Too early.
		rt.SetEpoch(precommitEpoch + miner.PreCommitChallengeDelay - 1)
		rt.ExpectAbort(exitcode.ErrForbidden, func() {
			actor.proveCommitSectorAndConfirm(rt, precommit, makeProveCommit(sectorNo), proveCommitConf{})
		})
		rt.Reset()

		// Set the right epoch for all following tests
		rt.SetEpoch(precommitEpoch + miner.PreCommitChallengeDelay + 1)

		// Invalid deals (market ActivateDeals aborts)
		verifyDealsExit := map[abi.SectorNumber]exitcode.ExitCode{
			precommit.Info.SectorNumber: exitcode.ErrIllegalArgument,
		}
		rt.ExpectAbort(exitcode.ErrIllegalArgument, func() {
			actor.proveCommitSectorAndConfirm(rt, precommit, makeProveCommit(sectorNo), proveCommitConf{
				verifyDealsExit: verifyDealsExit,
			})
		})
		rt.Reset()

		rt.SetBalance(big.Mul(big.NewInt(1000), big.NewInt(1e18)))

		proveCommit := makeProveCommit(sectorNo)
		actor.proveCommitSectorAndConfirm(rt, precommit, proveCommit, proveCommitConf{})
		st := getState(rt)

		// Verify new sectors
		// TODO minerstate
		//newSectors, err := st.NewSectors.All(miner.SectorsMax)
		//require.NoError(t, err)
		//assert.Equal(t, []uint64{uint64(sectorNo)}, newSectors)
		// Verify pledge lock-up
		assert.True(t, st.InitialPledge.GreaterThan(big.Zero()))
		rt.Reset()

		// Duplicate proof (sector no-longer pre-committed)
		rt.ExpectAbort(exitcode.ErrNotFound, func() {
			actor.proveCommitSectorAndConfirm(rt, precommit, makeProveCommit(sectorNo), proveCommitConf{})
		})
		rt.Reset()
		actor.checkState(rt)
	})

	for _, test := range []struct {
		name               string
		version            network.Version
		vestingPledgeDelta abi.TokenAmount
		sealProofType      abi.RegisteredSealProof
	}{{
		name:               "verify proof does not vest at version 8",
		version:            network.Version8,
		vestingPledgeDelta: abi.NewTokenAmount(0),
		sealProofType:      abi.RegisteredSealProof_StackedDrg32GiBV1_1,
	}} {
		t.Run(test.name, func(t *testing.T) {
			actor := newHarness(t, periodOffset)
			actor.setProofType(test.sealProofType)
			rt := builderForHarness(actor).
				WithNetworkVersion(test.version).
				WithBalance(bigBalance, big.Zero()).
				Build(t)
			precommitEpoch := periodOffset + 1
			rt.SetEpoch(precommitEpoch)
			actor.constructAndVerify(rt)
			deadline := actor.deadline(rt)

			// Make a good commitment for the proof to target.
			sectorNo := abi.SectorNumber(100)
			params := actor.makePreCommit(sectorNo, precommitEpoch-1, deadline.PeriodEnd()+defaultSectorExpiration*miner.WPoStProvingPeriod, []abi.DealID{1})
			precommit := actor.preCommitSector(rt, params, preCommitConf{}, true)

			// add 1000 tokens that vest immediately
			st := getState(rt)
			_, err := st.AddLockedFunds(rt.AdtStore(), rt.Epoch(), abi.NewTokenAmount(1000), &miner.VestSpec{
				InitialDelay: 0,
				VestPeriod:   1,
				StepDuration: 1,
				Quantization: 1,
			})
			require.NoError(t, err)
			rt.ReplaceState(st)

			// Set the right epoch for all following tests
			rt.SetEpoch(precommitEpoch + miner.PreCommitChallengeDelay + 1)
			rt.SetBalance(big.Mul(big.NewInt(1000), big.NewInt(1e18)))

			// Too big at version 4
			proveCommit := makeProveCommit(sectorNo)
			proveCommit.Proof = make([]byte, 192)
			actor.proveCommitSectorAndConfirm(rt, precommit, proveCommit, proveCommitConf{
				vestingPledgeDelta: &test.vestingPledgeDelta,
			})
		})

	}

	t.Run("sector with non-positive lifetime is skipped in confirmation", func(t *testing.T) {
		actor := newHarness(t, periodOffset)
		rt := builderForHarness(actor).
			WithBalance(bigBalance, big.Zero()).
			Build(t)
		precommitEpoch := periodOffset + 1
		rt.SetEpoch(precommitEpoch)
		actor.constructAndVerify(rt)
		deadline := actor.deadline(rt)

		sectorNo := abi.SectorNumber(100)
		params := actor.makePreCommit(sectorNo, precommitEpoch-1, deadline.PeriodEnd()+defaultSectorExpiration*miner.WPoStProvingPeriod, nil)
		precommit := actor.preCommitSector(rt, params, preCommitConf{}, true)

		// precommit at correct epoch
		rt.SetEpoch(rt.Epoch() + miner.PreCommitChallengeDelay + 1)
		actor.proveCommitSector(rt, precommit, makeProveCommit(sectorNo))

		// confirm at sector expiration (this probably can't happen)
		rt.SetEpoch(precommit.Info.Expiration)
		// sector skipped but no failure occurs
		rt.ExpectAbortContainsMessage(exitcode.ErrIllegalArgument, "all prove commits failed to validate", func() {
			actor.confirmSectorProofsValid(rt, proveCommitConf{}, precommit)
		})
		rt.ExpectLogsContain("less than minimum. ignoring")

		// it still skips if sector lifetime is negative
		rt.ClearLogs()
		rt.SetEpoch(precommit.Info.Expiration + 1)
		rt.ExpectAbortContainsMessage(exitcode.ErrIllegalArgument, "all prove commits failed to validate", func() {
			actor.confirmSectorProofsValid(rt, proveCommitConf{}, precommit)
		})
		rt.ExpectLogsContain("less than minimum. ignoring")

		// it fails up to the miniumum expiration
		rt.ClearLogs()
		rt.SetEpoch(precommit.Info.Expiration - miner.MinSectorExpiration + 1)
		rt.ExpectAbortContainsMessage(exitcode.ErrIllegalArgument, "all prove commits failed to validate", func() {
			actor.confirmSectorProofsValid(rt, proveCommitConf{}, precommit)
		})
		rt.ExpectLogsContain("less than minimum. ignoring")
		actor.checkState(rt)
	})

	t.Run("fails with too many deals", func(t *testing.T) {
		setup := func(proof abi.RegisteredSealProof) (*mock.Runtime, *actorHarness, *dline.Info) {
			actor := newHarness(t, periodOffset)
			actor.setProofType(proof)
			rt := builderForHarness(actor).
				WithBalance(bigBalance, big.Zero()).
				Build(t)
			rt.SetEpoch(periodOffset + 1)
			actor.constructAndVerify(rt)
			deadline := actor.deadline(rt)
			return rt, actor, deadline
		}

		makeDealIDs := func(n int) []abi.DealID {
			ids := make([]abi.DealID, n)
			for i := range ids {
				ids[i] = abi.DealID(i)
			}
			return ids
		}

		// Make a good commitment for the proof to target.
		sectorNo := abi.SectorNumber(100)

		dealLimits := map[abi.RegisteredSealProof]int{
			abi.RegisteredSealProof_StackedDrg2KiBV1_1:  256,
			abi.RegisteredSealProof_StackedDrg32GiBV1_1: 256,
			abi.RegisteredSealProof_StackedDrg64GiBV1_1: 512,
		}

		for proof, limit := range dealLimits {
			// attempt to pre-commmit a sector with too many sectors
			rt, actor, deadline := setup(proof)
			expiration := deadline.PeriodEnd() + defaultSectorExpiration*miner.WPoStProvingPeriod
			precommit := actor.makePreCommit(sectorNo, rt.Epoch()-1, expiration, makeDealIDs(limit+1))
			rt.ExpectAbortContainsMessage(exitcode.ErrIllegalArgument, "too many deals for sector", func() {
				actor.preCommitSector(rt, precommit, preCommitConf{}, true)
			})

			// sector at or below limit succeeds
			rt, actor, _ = setup(proof)
			precommit = actor.makePreCommit(sectorNo, rt.Epoch()-1, expiration, makeDealIDs(limit))
			actor.preCommitSector(rt, precommit, preCommitConf{}, true)
			actor.checkState(rt)
		}
	})

	t.Run("precommit checks seal proof version", func(t *testing.T) {
		actor := newHarness(t, periodOffset)
		actor.setProofType(abi.RegisteredSealProof_StackedDrg32GiBV1)
		rt := builderForHarness(actor).
			WithBalance(bigBalance, big.Zero()).
			Build(t)

		// Create miner before version 7
		rt.SetNetworkVersion(network.Version6)
		actor.constructAndVerify(rt)
		precommitEpoch := periodOffset + 1
		rt.SetEpoch(precommitEpoch)
		deadline := actor.deadline(rt)
		challengeEpoch := precommitEpoch - 1
		expiration := deadline.PeriodEnd() + defaultSectorExpiration*miner.WPoStProvingPeriod
		{
			// After version 7, only V1_1 accepted
			rt.SetNetworkVersion(network.Version8)
			pc := actor.makePreCommit(104, challengeEpoch, expiration, nil)
			pc.SealProof = abi.RegisteredSealProof_StackedDrg32GiBV1
			rt.ExpectAbort(exitcode.ErrIllegalArgument, func() {
				actor.preCommitSector(rt, pc, preCommitConf{}, true)
			})
			rt.Reset()
			pc.SealProof = abi.RegisteredSealProof_StackedDrg32GiBV1_1
			actor.preCommitSector(rt, pc, preCommitConf{}, true)
		}

		actor.checkState(rt)
	})
}

func TestAggregateProveCommit(t *testing.T) {
	periodOffset := abi.ChainEpoch(100)
	t.Run("valid precommits then aggregate provecommit", func(t *testing.T) {
		actor := newHarness(t, periodOffset)
		rt := builderForHarness(actor).
			WithBalance(bigBalance, big.Zero()).
			Build(t)
		precommitEpoch := periodOffset + 1
		rt.SetEpoch(precommitEpoch)
		actor.constructAndVerify(rt)
		dlInfo := actor.deadline(rt)

		// Make a good commitment for the proof to target.

		proveCommitEpoch := precommitEpoch + miner.PreCommitChallengeDelay + 1
		expiration := dlInfo.PeriodEnd() + defaultSectorExpiration*miner.WPoStProvingPeriod // something on deadline boundary but > 180 days
		// Fill the sector with verified deals
		sectorWeight := big.Mul(big.NewInt(int64(actor.sectorSize)), big.NewInt(int64(expiration-proveCommitEpoch)))
		dealWeight := big.Zero()
		verifiedDealWeight := sectorWeight

		var precommits []*miner.SectorPreCommitOnChainInfo
		sectorNosBf := bitfield.New()
		for i := 0; i < 10; i++ {
			sectorNo := abi.SectorNumber(i)
			sectorNosBf.Set(uint64(i))
			precommitParams := actor.makePreCommit(sectorNo, precommitEpoch-1, expiration, []abi.DealID{1})
			precommit := actor.preCommitSector(rt, precommitParams, preCommitConf{
				dealWeight:         dealWeight,
				verifiedDealWeight: verifiedDealWeight,
			}, i == 0)
			precommits = append(precommits, precommit)
		}
		sectorNosBf, err := sectorNosBf.Copy() //flush map to run to match partition state
		require.NoError(t, err)

		// run prove commit logic
		rt.SetEpoch(proveCommitEpoch)
		rt.SetBalance(big.Mul(big.NewInt(1000), big.NewInt(1e18)))

		actor.proveCommitAggregateSector(rt, proveCommitConf{}, precommits, makeProveCommitAggregate(sectorNosBf))

		// expect precommits to have been removed
		st := getState(rt)
		require.NoError(t, sectorNosBf.ForEach(func(sectorNo uint64) error {
			_, found, err := st.GetPrecommittedSector(rt.AdtStore(), abi.SectorNumber(sectorNo))
			require.False(t, found)
			return err
		}))

		// expect deposit to have been transferred to initial pledges
		assert.Equal(t, big.Zero(), st.PreCommitDeposits)

		// The sector is exactly full with verified deals, so expect fully verified power.
		expectedPower := big.Mul(big.NewInt(int64(actor.sectorSize)), big.Div(builtin.VerifiedDealWeightMultiplier, builtin.QualityBaseMultiplier))
		qaPower := miner.QAPowerForWeight(actor.sectorSize, expiration-rt.Epoch(), dealWeight, verifiedDealWeight)
		assert.Equal(t, expectedPower, qaPower)
		expectedInitialPledge := miner.InitialPledgeForPower(qaPower, actor.baselinePower, actor.epochRewardSmooth,
			actor.epochQAPowerSmooth, rt.TotalFilCircSupply())
		tenSectorsInitialPledge := big.Mul(big.NewInt(10), expectedInitialPledge)
		assert.Equal(t, tenSectorsInitialPledge, st.InitialPledge)

		// expect new onchain sector
		require.NoError(t, sectorNosBf.ForEach(func(sectorNo uint64) error {
			sector := actor.getSector(rt, abi.SectorNumber(sectorNo))
			// expect deal weights to be transferred to on chain info
			assert.Equal(t, dealWeight, sector.DealWeight)
			assert.Equal(t, verifiedDealWeight, sector.VerifiedDealWeight)

			// expect activation epoch to be current epoch
			assert.Equal(t, rt.Epoch(), sector.Activation)

			// expect initial plege of sector to be set
			assert.Equal(t, expectedInitialPledge, sector.InitialPledge)

			// expect sector to be assigned a deadline/partition
			dlIdx, pIdx, err := st.FindSector(rt.AdtStore(), abi.SectorNumber(sectorNo))
			// first ten sectors should be assigned to deadline 0 partition 0
			assert.Equal(t, uint64(0), dlIdx)
			assert.Equal(t, uint64(0), pIdx)
			require.NoError(t, err)

			return nil

		}))

		sectorPower := miner.NewPowerPair(big.NewIntUnsigned(uint64(actor.sectorSize)), qaPower)
		tenSectorsPower := miner.NewPowerPair(big.Mul(big.NewInt(10), sectorPower.Raw), big.Mul(big.NewInt(10), sectorPower.QA))

		dlIdx := uint64(0)
		pIdx := uint64(0)
		deadline, partition := actor.getDeadlineAndPartition(rt, dlIdx, pIdx)
		assert.Equal(t, uint64(10), deadline.LiveSectors)
		assertEmptyBitfield(t, deadline.PartitionsPoSted)
		assertEmptyBitfield(t, deadline.EarlyTerminations)

		quant := st.QuantSpecForDeadline(dlIdx)
		quantizedExpiration := quant.QuantizeUp(expiration)

		dQueue := actor.collectDeadlineExpirations(rt, deadline)
		assert.Equal(t, map[abi.ChainEpoch][]uint64{
			quantizedExpiration: {pIdx},
		}, dQueue)

		assert.Equal(t, partition.Sectors, sectorNosBf)
		assertEmptyBitfield(t, partition.Faults)
		assertEmptyBitfield(t, partition.Recoveries)
		assertEmptyBitfield(t, partition.Terminated)
		assert.Equal(t, tenSectorsPower, partition.LivePower)
		assert.Equal(t, miner.NewPowerPairZero(), partition.FaultyPower)
		assert.Equal(t, miner.NewPowerPairZero(), partition.RecoveringPower)

		pQueue := actor.collectPartitionExpirations(rt, partition)
		entry, ok := pQueue[quantizedExpiration]
		require.True(t, ok)
		assert.Equal(t, entry.OnTimeSectors, sectorNosBf)
		assertEmptyBitfield(t, entry.EarlySectors)
		assert.Equal(t, tenSectorsInitialPledge, entry.OnTimePledge)
		assert.Equal(t, tenSectorsPower, entry.ActivePower)
		assert.Equal(t, miner.NewPowerPairZero(), entry.FaultyPower)

		// expect 10x locked initial pledge of sector to be the same as pledge requirement
		assert.Equal(t, tenSectorsInitialPledge, st.InitialPledge)

	})
}

=======
>>>>>>> e580abcc
// Test sector lifecycle when a sector is upgraded
func TestCCUpgrade(t *testing.T) {
	periodOffset := abi.ChainEpoch(100)
	t.Run("valid committed capacity upgrade", func(t *testing.T) {
		actor := newHarness(t, periodOffset)
		rt := builderForHarness(actor).
			WithBalance(bigBalance, big.Zero()).
			Build(t)
		actor.constructAndVerify(rt)

		// Move the current epoch forward so that the first deadline is a stable candidate for both sectors
		rt.SetEpoch(periodOffset + miner.WPoStChallengeWindow)

		// Commit a sector to upgrade
		// Use the max sector number to make sure everything works.
		oldSector := actor.commitAndProveSector(rt, abi.MaxSectorNumber, defaultSectorExpiration, nil)

		// advance cron to activate power.
		advanceAndSubmitPoSts(rt, actor, oldSector)

		st := getState(rt)
		dlIdx, partIdx, err := st.FindSector(rt.AdtStore(), oldSector.SectorNumber)
		require.NoError(t, err)

		// Reduce the epoch reward so that a new sector's initial pledge would otherwise be lesser.
		// It has to be reduced quite a lot to overcome the new sector having more power due to verified deal weight.
		actor.epochRewardSmooth = smoothing.TestingConstantEstimate(big.Div(actor.epochRewardSmooth.Estimate(), big.NewInt(20)))

		challengeEpoch := rt.Epoch() - 1
		upgradeParams := actor.makePreCommit(200, challengeEpoch, oldSector.Expiration, []abi.DealID{1})
		upgradeParams.ReplaceCapacity = true
		upgradeParams.ReplaceSectorDeadline = dlIdx
		upgradeParams.ReplaceSectorPartition = partIdx
		upgradeParams.ReplaceSectorNumber = oldSector.SectorNumber
		upgrade := actor.preCommitSector(rt, upgradeParams, preCommitConf{}, false)

		// Check new pre-commit in state
		assert.True(t, upgrade.Info.ReplaceCapacity)
		assert.Equal(t, upgradeParams.ReplaceSectorNumber, upgrade.Info.ReplaceSectorNumber)

		// Old sector is unchanged
		oldSectorAgain := actor.getSector(rt, oldSector.SectorNumber)
		assert.Equal(t, oldSector, oldSectorAgain)

		// Deposit and pledge as expected
		st = getState(rt)
		assert.Equal(t, st.PreCommitDeposits, upgrade.PreCommitDeposit)
		assert.Equal(t, st.InitialPledge, oldSector.InitialPledge)

		// Prove new sector
		rt.SetEpoch(upgrade.PreCommitEpoch + miner.PreCommitChallengeDelay + 1)
		newSector := actor.proveCommitSectorAndConfirm(rt, upgrade, makeProveCommit(upgrade.Info.SectorNumber), proveCommitConf{})

		// Both sectors' deposits are returned, and pledge is committed
		st = getState(rt)
		assert.Equal(t, big.Zero(), st.PreCommitDeposits)
		assert.Equal(t, st.InitialPledge, big.Add(oldSector.InitialPledge, newSector.InitialPledge))
		// new sector pledge is max of computed pledge and pledge from old sector
		assert.Equal(t, oldSector.InitialPledge, newSector.InitialPledge)

		// Both sectors are present (in the same deadline/partition).
		deadline, partition := actor.getDeadlineAndPartition(rt, dlIdx, partIdx)
		assert.Equal(t, uint64(2), deadline.TotalSectors)
		assert.Equal(t, uint64(2), deadline.LiveSectors)
		assertEmptyBitfield(t, deadline.EarlyTerminations)

		assertBitfieldEquals(t, partition.Sectors, uint64(newSector.SectorNumber), uint64(oldSector.SectorNumber))
		assertEmptyBitfield(t, partition.Faults)
		assertEmptyBitfield(t, partition.Recoveries)
		assertEmptyBitfield(t, partition.Terminated)

		// The old sector's expiration has changed to the end of this proving deadline.
		// The new one expires when the old one used to.
		// The partition is registered with an expiry at both epochs.
		dQueue := actor.collectDeadlineExpirations(rt, deadline)
		dlInfo := miner.NewDeadlineInfo(st.ProvingPeriodStart, dlIdx, rt.Epoch())
		quantizedExpiration := miner.QuantSpecForDeadline(dlInfo).QuantizeUp(oldSector.Expiration)
		assert.Equal(t, map[abi.ChainEpoch][]uint64{
			dlInfo.NextNotElapsed().Last(): {uint64(0)},
			quantizedExpiration:            {uint64(0)},
		}, dQueue)

		pQueue := actor.collectPartitionExpirations(rt, partition)
		assertBitfieldEquals(t, pQueue[dlInfo.NextNotElapsed().Last()].OnTimeSectors, uint64(oldSector.SectorNumber))
		assertBitfieldEquals(t, pQueue[quantizedExpiration].OnTimeSectors, uint64(newSector.SectorNumber))

		// Roll forward to the beginning of the next iteration of this deadline
		advanceToEpochWithCron(rt, actor, dlInfo.NextNotElapsed().Open)

		// Fail to submit PoSt. This means that both sectors will be detected faulty.
		// Expect the old sector to be marked as terminated.
		bothSectors := []*miner.SectorOnChainInfo{oldSector, newSector}
		lostPower := actor.powerPairForSectors(bothSectors[:1]).Neg() // new sector not active yet.
		faultExpiration := miner.QuantSpecForDeadline(dlInfo).QuantizeUp(dlInfo.NextNotElapsed().Last() + miner.FaultMaxAge)

		advanceDeadline(rt, actor, &cronConfig{
			detectedFaultsPowerDelta:  &lostPower,
			expiredSectorsPledgeDelta: oldSector.InitialPledge.Neg(),
		})

		// The old sector is marked as terminated
		st = getState(rt)
		deadline, partition = actor.getDeadlineAndPartition(rt, dlIdx, partIdx)
		assert.Equal(t, uint64(2), deadline.TotalSectors)
		assert.Equal(t, uint64(1), deadline.LiveSectors)
		assertBitfieldEquals(t, partition.Sectors, uint64(newSector.SectorNumber), uint64(oldSector.SectorNumber))
		assertBitfieldEquals(t, partition.Terminated, uint64(oldSector.SectorNumber))
		assertBitfieldEquals(t, partition.Faults, uint64(newSector.SectorNumber))
		newSectorPower := miner.PowerForSector(actor.sectorSize, newSector)
		assert.True(t, newSectorPower.Equals(partition.LivePower))
		assert.True(t, newSectorPower.Equals(partition.FaultyPower))

		// we expect the partition expiration to be scheduled twice, once early
		// and once on-time (inside the partition, the sector is scheduled only once).
		dQueue = actor.collectDeadlineExpirations(rt, deadline)
		assert.Equal(t, map[abi.ChainEpoch][]uint64{
			miner.QuantSpecForDeadline(dlInfo).QuantizeUp(newSector.Expiration): {uint64(0)},
			faultExpiration: {uint64(0)},
		}, dQueue)

		// Old sector gone from pledge requirement and deposit
		assert.Equal(t, st.InitialPledge, newSector.InitialPledge)
		actor.checkState(rt)
	})

	t.Run("invalid committed capacity upgrade rejected", func(t *testing.T) {
		actor := newHarness(t, periodOffset)
		rt := builderForHarness(actor).
			WithBalance(bigBalance, big.Zero()).
			Build(t)
		actor.constructAndVerify(rt)

		// Commit sectors to target upgrade. The first has no deals, the second has a deal.
		oldSectors := actor.commitAndProveSectors(rt, 2, defaultSectorExpiration, [][]abi.DealID{nil, {10}}, true)

		st := getState(rt)
		dlIdx, partIdx, err := st.FindSector(rt.AdtStore(), oldSectors[0].SectorNumber)
		require.NoError(t, err)

		challengeEpoch := rt.Epoch() - 1
		upgradeParams := actor.makePreCommit(200, challengeEpoch, oldSectors[0].Expiration, []abi.DealID{20})
		upgradeParams.ReplaceCapacity = true
		upgradeParams.ReplaceSectorDeadline = dlIdx
		upgradeParams.ReplaceSectorPartition = partIdx
		upgradeParams.ReplaceSectorNumber = oldSectors[0].SectorNumber

		{ // Must have deals
			params := *upgradeParams
			params.DealIDs = nil
			rt.ExpectAbort(exitcode.ErrIllegalArgument, func() {
				actor.preCommitSector(rt, &params, preCommitConf{}, false)
			})
			rt.Reset()
		}
		{ // Old sector cannot have deals
			params := *upgradeParams
			params.ReplaceSectorNumber = oldSectors[1].SectorNumber
			rt.ExpectAbort(exitcode.ErrIllegalArgument, func() {
				actor.preCommitSector(rt, &params, preCommitConf{}, false)
			})
			rt.Reset()
		}
		{ // Target sector must exist
			params := *upgradeParams
			params.ReplaceSectorNumber = 999
			rt.ExpectAbort(exitcode.ErrNotFound, func() {
				actor.preCommitSector(rt, &params, preCommitConf{}, false)
			})
			rt.Reset()
		}
		{ // Target partition must exist
			params := *upgradeParams
			params.ReplaceSectorPartition = 999
			rt.ExpectAbortContainsMessage(exitcode.ErrNotFound, "no partition 999", func() {
				actor.preCommitSector(rt, &params, preCommitConf{}, false)
			})
			rt.Reset()
		}
		{ // Expiration must not be sooner than target
			params := *upgradeParams
			params.Expiration = params.Expiration - miner.WPoStProvingPeriod
			rt.ExpectAbort(exitcode.ErrIllegalArgument, func() {
				actor.preCommitSector(rt, &params, preCommitConf{}, false)
			})
			rt.Reset()
		}
		{ // Target must not be faulty
			params := *upgradeParams
			st := getState(rt)
			prevState := *st
			quant := st.QuantSpecForDeadline(dlIdx)
			deadlines, err := st.LoadDeadlines(rt.AdtStore())
			require.NoError(t, err)
			deadline, err := deadlines.LoadDeadline(rt.AdtStore(), dlIdx)
			require.NoError(t, err)
			partitions, err := deadline.PartitionsArray(rt.AdtStore())
			require.NoError(t, err)
			var partition miner.Partition
			found, err := partitions.Get(partIdx, &partition)
			require.True(t, found)
			require.NoError(t, err)
			sectorArr, err := miner.LoadSectors(rt.AdtStore(), st.Sectors)
			require.NoError(t, err)
			newFaults, _, _, err := partition.RecordFaults(rt.AdtStore(), sectorArr, bf(uint64(oldSectors[0].SectorNumber)), 100000,
				actor.sectorSize, quant)
			require.NoError(t, err)
			assertBitfieldEquals(t, newFaults, uint64(oldSectors[0].SectorNumber))
			require.NoError(t, partitions.Set(partIdx, &partition))
			deadline.Partitions, err = partitions.Root()
			require.NoError(t, err)
			deadlines.Due[dlIdx] = rt.StorePut(deadline)
			require.NoError(t, st.SaveDeadlines(rt.AdtStore(), deadlines))
			// Phew!

			rt.ReplaceState(st)
			rt.ExpectAbort(exitcode.ErrForbidden, func() {
				actor.preCommitSector(rt, &params, preCommitConf{}, false)
			})
			rt.ReplaceState(&prevState)
			rt.Reset()
		}

		{ // Target must not be terminated
			params := *upgradeParams
			st := getState(rt)
			prevState := *st
			quant := st.QuantSpecForDeadline(dlIdx)
			deadlines, err := st.LoadDeadlines(rt.AdtStore())
			require.NoError(t, err)
			deadline, err := deadlines.LoadDeadline(rt.AdtStore(), dlIdx)
			require.NoError(t, err)
			partitions, err := deadline.PartitionsArray(rt.AdtStore())
			require.NoError(t, err)
			var partition miner.Partition
			found, err := partitions.Get(partIdx, &partition)
			require.True(t, found)
			require.NoError(t, err)
			sectorArr, err := miner.LoadSectors(rt.AdtStore(), st.Sectors)
			require.NoError(t, err)
			result, err := partition.TerminateSectors(rt.AdtStore(), sectorArr, rt.Epoch(), bf(uint64(oldSectors[0].SectorNumber)),
				actor.sectorSize, quant)
			require.NoError(t, err)
			assertBitfieldEquals(t, result.OnTimeSectors, uint64(oldSectors[0].SectorNumber))
			require.NoError(t, partitions.Set(partIdx, &partition))
			deadline.Partitions, err = partitions.Root()
			require.NoError(t, err)
			deadlines.Due[dlIdx] = rt.StorePut(deadline)
			require.NoError(t, st.SaveDeadlines(rt.AdtStore(), deadlines))
			// Phew!

			rt.ReplaceState(st)
			rt.ExpectAbort(exitcode.ErrNotFound, func() {
				actor.preCommitSector(rt, &params, preCommitConf{}, false)
			})
			rt.ReplaceState(&prevState)
			rt.Reset()
		}

		// Demonstrate that the params are otherwise ok
		actor.preCommitSector(rt, upgradeParams, preCommitConf{}, false)
		rt.Verify()
		actor.checkState(rt)
	})

	t.Run("upgrade sector before it is proven", func(t *testing.T) {
		actor := newHarness(t, periodOffset)
		rt := builderForHarness(actor).
			WithBalance(bigBalance, big.Zero()).
			Build(t)
		actor.constructAndVerify(rt)

		// Move the current epoch forward so that the first deadline is a stable candidate for both sectors
		rt.SetEpoch(periodOffset + miner.WPoStChallengeWindow)

		// Commit a sector to upgrade
		// Use the max sector number to make sure everything works.
		oldSector := actor.commitAndProveSector(rt, abi.MaxSectorNumber, defaultSectorExpiration, nil)

		st := getState(rt)
		dlIdx, partIdx, err := st.FindSector(rt.AdtStore(), oldSector.SectorNumber)
		require.NoError(t, err)

		// Reduce the epoch reward so that a new sector's initial pledge would otherwise be lesser.
		// It has to be reduced quite a lot to overcome the new sector having more power due to verified deal weight.
		actor.epochRewardSmooth = smoothing.TestingConstantEstimate(big.Div(actor.epochRewardSmooth.Estimate(), big.NewInt(20)))

		challengeEpoch := rt.Epoch() - 1
		upgradeParams := actor.makePreCommit(200, challengeEpoch, oldSector.Expiration, []abi.DealID{1})
		upgradeParams.ReplaceCapacity = true
		upgradeParams.ReplaceSectorDeadline = dlIdx
		upgradeParams.ReplaceSectorPartition = partIdx
		upgradeParams.ReplaceSectorNumber = oldSector.SectorNumber
		upgrade := actor.preCommitSector(rt, upgradeParams, preCommitConf{}, false)

		// Check new pre-commit in state
		assert.True(t, upgrade.Info.ReplaceCapacity)
		assert.Equal(t, upgradeParams.ReplaceSectorNumber, upgrade.Info.ReplaceSectorNumber)

		// Old sector is unchanged
		oldSectorAgain := actor.getSector(rt, oldSector.SectorNumber)
		assert.Equal(t, oldSector, oldSectorAgain)

		// Deposit and pledge as expected
		st = getState(rt)
		assert.Equal(t, st.PreCommitDeposits, upgrade.PreCommitDeposit)
		assert.Equal(t, st.InitialPledge, oldSector.InitialPledge)

		// Prove new sector
		rt.SetEpoch(upgrade.PreCommitEpoch + miner.PreCommitChallengeDelay + 1)
		newSector := actor.proveCommitSectorAndConfirm(rt, upgrade, makeProveCommit(upgrade.Info.SectorNumber), proveCommitConf{})

		// Both sectors' deposits are returned, and pledge is committed
		st = getState(rt)
		assert.Equal(t, big.Zero(), st.PreCommitDeposits)
		assert.Equal(t, st.InitialPledge, big.Add(oldSector.InitialPledge, newSector.InitialPledge))
		// new sector pledge is max of computed pledge and pledge from old sector
		assert.Equal(t, oldSector.InitialPledge, newSector.InitialPledge)

		// Both sectors are present (in the same deadline/partition).
		deadline, partition := actor.getDeadlineAndPartition(rt, dlIdx, partIdx)
		assert.Equal(t, uint64(2), deadline.TotalSectors)
		assert.Equal(t, uint64(2), deadline.LiveSectors)
		assertEmptyBitfield(t, deadline.EarlyTerminations)

		assertBitfieldEquals(t, partition.Sectors, uint64(newSector.SectorNumber), uint64(oldSector.SectorNumber))
		assertEmptyBitfield(t, partition.Faults)
		assertEmptyBitfield(t, partition.Recoveries)
		assertEmptyBitfield(t, partition.Terminated)

		// The old sector's expiration has changed to the end of this proving deadline.
		// The new one expires when the old one used to.
		// The partition is registered with an expiry at both epochs.
		dQueue := actor.collectDeadlineExpirations(rt, deadline)
		dlInfo := miner.NewDeadlineInfo(st.ProvingPeriodStart, dlIdx, rt.Epoch())
		quantizedExpiration := miner.QuantSpecForDeadline(dlInfo).QuantizeUp(oldSector.Expiration)
		assert.Equal(t, map[abi.ChainEpoch][]uint64{
			dlInfo.NextNotElapsed().Last(): {uint64(0)},
			quantizedExpiration:            {uint64(0)},
		}, dQueue)

		pQueue := actor.collectPartitionExpirations(rt, partition)
		assertBitfieldEquals(t, pQueue[dlInfo.NextNotElapsed().Last()].OnTimeSectors, uint64(oldSector.SectorNumber))
		assertBitfieldEquals(t, pQueue[quantizedExpiration].OnTimeSectors, uint64(newSector.SectorNumber))

		// advance to sector proving deadline
		dlInfo = actor.deadline(rt)
		for dlIdx != dlInfo.Index {
			advanceDeadline(rt, actor, &cronConfig{})
			dlInfo = actor.deadline(rt)
		}

		// PoSt both sectors. They both gain power and no penalties are incurred.
		rt.SetEpoch(dlInfo.Last())
		oldPower := miner.NewPowerPair(big.NewInt(int64(actor.sectorSize)), miner.QAPowerForSector(actor.sectorSize, oldSector))
		newPower := miner.NewPowerPair(big.NewInt(int64(actor.sectorSize)), miner.QAPowerForSector(actor.sectorSize, newSector))
		expectedPower := oldPower.Add(newPower)
		partitions := []miner.PoStPartition{
			{Index: partIdx, Skipped: bitfield.New()},
		}
		actor.submitWindowPoSt(rt, dlInfo, partitions, []*miner.SectorOnChainInfo{newSector, oldSector}, &poStConfig{
			expectedPowerDelta: expectedPower,
		})

		// replaced sector expires at cron, removing its power and pledge.
		expectedPowerDelta := oldPower.Neg()
		actor.onDeadlineCron(rt, &cronConfig{
			expiredSectorsPowerDelta:  &expectedPowerDelta,
			expiredSectorsPledgeDelta: oldSector.InitialPledge.Neg(),
			expectedEnrollment:        rt.Epoch() + miner.WPoStChallengeWindow,
		})
		actor.checkState(rt)
	})

	t.Run("declare fault for replaced cc upgrade sector doesn't double subtract power", func(t *testing.T) {
		actor := newHarness(t, periodOffset)
		rt := builderForHarness(actor).
			WithBalance(bigBalance, big.Zero()).
			Build(t)
		actor.constructAndVerify(rt)

		oldSector, newSector := actor.commitProveAndUpgradeSector(rt, 100, 200, defaultSectorExpiration, []abi.DealID{1})

		st := getState(rt)
		dlIdx, partIdx, err := st.FindSector(rt.AdtStore(), oldSector.SectorNumber)
		require.NoError(t, err)

		advanceToEpochWithCron(rt, actor, rt.Epoch())
		// now declare old sector faulty
		actor.declareFaults(rt, oldSector)

		pIdx := uint64(0)
		deadline, partition := actor.getDeadlineAndPartition(rt, dlIdx, partIdx)
		dQueue := actor.collectDeadlineExpirations(rt, deadline)
		dlInfo := miner.NewDeadlineInfo(st.ProvingPeriodStart, dlIdx, rt.Epoch())
		expectedReplacedExpiration := miner.QuantSpecForDeadline(dlInfo).QuantizeUp(rt.Epoch() + miner.FaultMaxAge)
		quantizedExpiration := miner.QuantSpecForDeadline(dlInfo).QuantizeUp(oldSector.Expiration)

		// deadling marks expirations for partition at expiration epoch
		assert.Equal(t, map[abi.ChainEpoch][]uint64{
			dlInfo.NextNotElapsed().Last(): {pIdx},
			expectedReplacedExpiration:     {pIdx},
			quantizedExpiration:            {pIdx},
		}, dQueue)

		// but partitions expiration set at that epoch is empty
		queue, err := miner.LoadExpirationQueue(rt.AdtStore(), partition.ExpirationsEpochs, miner.QuantSpecForDeadline(dlInfo), miner.PartitionExpirationAmtBitwidth)
		require.NoError(t, err)
		var es miner.ExpirationSet
		expirationSetNotEmpty, err := queue.Get(uint64(expectedReplacedExpiration), &es)
		require.NoError(t, err)
		assert.False(t, expirationSetNotEmpty)

		// advance to sector proving deadline
		dlInfo = actor.deadline(rt)
		for dlIdx != dlInfo.Index {
			advanceDeadline(rt, actor, &cronConfig{})
			dlInfo = actor.deadline(rt)
		}

		// submit post for new sector. Power is added for new sector and no penalties are paid yet
		rt.SetEpoch(dlInfo.Last())
		newPower := miner.QAPowerForSector(actor.sectorSize, newSector)
		partitions := []miner.PoStPartition{
			{Index: pIdx, Skipped: bitfield.New()},
		}
		// Old sector is faulty, so expect new sector twice in PoSt.
		actor.submitWindowPoSt(rt, dlInfo, partitions, []*miner.SectorOnChainInfo{newSector, newSector}, &poStConfig{
			expectedPowerDelta: miner.NewPowerPair(big.NewInt(int64(actor.sectorSize)), newPower),
		})

		// At proving period cron expect to pay declared fee for old sector
		// and to have its pledge requirement deducted indicating it has expired.
		// Importantly, power is NOT removed, because it was taken when fault was declared.
		oldPower := miner.QAPowerForSector(actor.sectorSize, oldSector)
		expectedFee := miner.PledgePenaltyForContinuedFault(actor.epochRewardSmooth, actor.epochQAPowerSmooth, oldPower)
		expectedPowerDelta := miner.NewPowerPairZero()
		actor.applyRewards(rt, bigRewards, big.Zero())
		actor.onDeadlineCron(rt, &cronConfig{
			continuedFaultsPenalty:    expectedFee,
			expiredSectorsPledgeDelta: oldSector.InitialPledge.Neg(),
			expiredSectorsPowerDelta:  &expectedPowerDelta,
			expectedEnrollment:        rt.Epoch() + miner.WPoStChallengeWindow,
		})
		actor.checkState(rt)
	})

	t.Run("skip replaced sector in its last PoSt", func(t *testing.T) {
		actor := newHarness(t, periodOffset)
		rt := builderForHarness(actor).
			WithBalance(bigBalance, big.Zero()).
			Build(t)
		actor.constructAndVerify(rt)
		actor.applyRewards(rt, bigRewards, big.Zero())

		oldSector, newSector := actor.commitProveAndUpgradeSector(rt, 100, 200, defaultSectorExpiration, []abi.DealID{1})

		st := getState(rt)
		dlIdx, pIdx, err := st.FindSector(rt.AdtStore(), oldSector.SectorNumber)
		require.NoError(t, err)

		// advance to sector proving deadline
		dlInfo := actor.deadline(rt)
		for dlIdx != dlInfo.Index {
			advanceDeadline(rt, actor, &cronConfig{})
			dlInfo = actor.deadline(rt)
		}

		// skip old sector when submitting post. Expect newSector to fill place of old sector in proof.
		// Miner should gain power for new sector, lose power for old sector (with no penalty).
		rt.SetEpoch(dlInfo.Last())

		oldQAPower := miner.QAPowerForSector(actor.sectorSize, oldSector)
		newQAPower := miner.QAPowerForSector(actor.sectorSize, newSector)
		expectedPowerDelta := miner.NewPowerPair(big.Zero(), big.Sub(newQAPower, oldQAPower))

		partitions := []miner.PoStPartition{
			{Index: pIdx, Skipped: bf(uint64(oldSector.SectorNumber))},
		}
		actor.submitWindowPoSt(rt, dlInfo, partitions, []*miner.SectorOnChainInfo{newSector, newSector}, &poStConfig{
			expectedPowerDelta: expectedPowerDelta,
		})

		// At proving period cron expect to pay continued fee for old (now faulty) sector
		// and to have its pledge requirement deducted indicating it has expired.
		// Importantly, power is NOT removed, because it was taken when sector was skipped in Windowe PoSt.
		faultFee := miner.PledgePenaltyForContinuedFault(actor.epochRewardSmooth, actor.epochQAPowerSmooth, oldQAPower)

		actor.onDeadlineCron(rt, &cronConfig{
			continuedFaultsPenalty:    faultFee,
			expiredSectorsPledgeDelta: oldSector.InitialPledge.Neg(),
			expectedEnrollment:        rt.Epoch() + miner.WPoStChallengeWindow,
		})
		actor.checkState(rt)
	})

	t.Run("skip PoSt altogether on replaced sector expiry", func(t *testing.T) {
		actor := newHarness(t, periodOffset)
		rt := builderForHarness(actor).
			WithBalance(bigBalance, big.Zero()).
			Build(t)
		actor.constructAndVerify(rt)

		oldSector, _ := actor.commitProveAndUpgradeSector(rt, 100, 200, defaultSectorExpiration, []abi.DealID{1})

		st := getState(rt)
		dlIdx, _, err := st.FindSector(rt.AdtStore(), oldSector.SectorNumber)
		require.NoError(t, err)

		// advance to sector proving deadline
		dlInfo := actor.deadline(rt)
		for dlIdx != dlInfo.Index {
			advanceDeadline(rt, actor, &cronConfig{})
			dlInfo = actor.deadline(rt)
		}
		rt.SetEpoch(dlInfo.Last())

		// do not PoSt
		// expect old sector to lose power (new sector hasn't added any yet)
		// both sectors are detected faulty for the first time, with no penalty.
		oldQAPower := miner.QAPowerForSector(actor.sectorSize, oldSector)
		expectedPowerDelta := miner.NewPowerPair(big.NewInt(int64(actor.sectorSize)), oldQAPower).Neg()

		// At cron, expect both sectors to be treated as undeclared faults.
		// The replaced sector will expire anyway, so its pledge will be removed.
		actor.onDeadlineCron(rt, &cronConfig{
			expiredSectorsPowerDelta:  &expectedPowerDelta,
			expiredSectorsPledgeDelta: oldSector.InitialPledge.Neg(),
			expectedEnrollment:        rt.Epoch() + miner.WPoStChallengeWindow,
		})
		actor.checkState(rt)
	})

	t.Run("terminate replaced sector early", func(t *testing.T) {
		actor := newHarness(t, periodOffset)
		rt := builderForHarness(actor).
			WithBalance(bigBalance, big.Zero()).
			Build(t)
		actor.constructAndVerify(rt)

		// create sector and upgrade it
		oldSector, newSector := actor.commitProveAndUpgradeSector(rt, 100, 200, defaultSectorExpiration, []abi.DealID{1})

		st := getState(rt)
		dlIdx, partIdx, err := st.FindSector(rt.AdtStore(), oldSector.SectorNumber)
		require.NoError(t, err)

		// now terminate replaced sector
		sectorPower := miner.QAPowerForSector(actor.sectorSize, oldSector)
		expectedFee := miner.PledgePenaltyForTermination(oldSector.ExpectedDayReward, rt.Epoch()-oldSector.Activation,
			oldSector.ExpectedStoragePledge, actor.epochQAPowerSmooth, sectorPower, actor.epochRewardSmooth,
			oldSector.ReplacedDayReward, oldSector.ReplacedSectorAge)
		actor.applyRewards(rt, bigRewards, big.Zero())
		powerDelta, pledgeDelta := actor.terminateSectors(rt, bf(uint64(oldSector.SectorNumber)), expectedFee)

		// power and pledge should have been removed
		assert.Equal(t, miner.NewPowerPair(big.NewInt(int64(actor.sectorSize)), sectorPower).Neg(), powerDelta)
		assert.Equal(t, big.Sum(oldSector.InitialPledge.Neg(), expectedFee.Neg()), pledgeDelta)

		// advance to sector proving deadline
		dlInfo := actor.deadline(rt)
		for dlIdx != dlInfo.Index {
			advanceDeadline(rt, actor, &cronConfig{})
			dlInfo = actor.deadline(rt)
		}

		// oldSector is no longer active, so expect newSector twice in validation; once for its proof and once
		// to replace oldSector. Power is added for new sector and no penalties are paid.
		rt.SetEpoch(dlInfo.Last())
		newPower := miner.QAPowerForSector(actor.sectorSize, newSector)
		partitions := []miner.PoStPartition{
			{Index: partIdx, Skipped: bitfield.New()},
		}
		actor.submitWindowPoSt(rt, dlInfo, partitions, []*miner.SectorOnChainInfo{newSector, newSector}, &poStConfig{
			expectedPowerDelta: miner.NewPowerPair(big.NewInt(int64(actor.sectorSize)), newPower),
		})

		// Nothing interesting happens at cron.
		// Importantly, power and pledge are NOT removed. This happened when sector was terminated
		actor.onDeadlineCron(rt, &cronConfig{
			expectedEnrollment: rt.Epoch() + miner.WPoStChallengeWindow,
		})
		actor.checkState(rt)
	})

	t.Run("extend a replaced sector's expiration", func(t *testing.T) {
		actor := newHarness(t, periodOffset)
		rt := builderForHarness(actor).
			WithBalance(bigBalance, big.Zero()).
			Build(t)
		actor.constructAndVerify(rt)

		// create sector and upgrade it
		oldSector, newSector := actor.commitProveAndUpgradeSector(rt, 100, 200, defaultSectorExpiration, []abi.DealID{1})

		st := getState(rt)
		dlIdx, partIdx, err := st.FindSector(rt.AdtStore(), oldSector.SectorNumber)
		require.NoError(t, err)

		params := &miner.ExtendSectorExpirationParams{
			Extensions: []miner.ExpirationExtension{{
				Deadline:      dlIdx,
				Partition:     partIdx,
				Sectors:       bf(uint64(oldSector.SectorNumber)),
				NewExpiration: rt.Epoch() + 250*builtin.EpochsInDay,
			}},
		}
		actor.extendSectors(rt, params)

		// advance to sector proving deadline
		dlInfo := actor.deadline(rt)
		for dlIdx != dlInfo.Index {
			advanceDeadline(rt, actor, &cronConfig{})
			dlInfo = actor.deadline(rt)
		}

		// both sectors are now active and not set to expire
		rt.SetEpoch(dlInfo.Last())
		newPower := miner.QAPowerForSector(actor.sectorSize, newSector)
		partitions := []miner.PoStPartition{
			{Index: partIdx, Skipped: bitfield.New()},
		}
		actor.submitWindowPoSt(rt, dlInfo, partitions, []*miner.SectorOnChainInfo{oldSector, newSector}, &poStConfig{
			expectedPowerDelta: miner.NewPowerPair(big.NewInt(int64(actor.sectorSize)), newPower),
		})

		// Nothing interesting happens at cron because both sectors are active
		actor.onDeadlineCron(rt, &cronConfig{
			expectedEnrollment: rt.Epoch() + miner.WPoStChallengeWindow,
		})

		actor.checkState(rt)
	})

	t.Run("fault and recover a replaced sector", func(t *testing.T) {
		actor := newHarness(t, periodOffset)
		rt := builderForHarness(actor).
			WithBalance(bigBalance, big.Zero()).
			Build(t)
		actor.constructAndVerify(rt)

		// create sector and upgrade it
		oldSector, newSector := actor.commitProveAndUpgradeSector(rt, 100, 200, defaultSectorExpiration, []abi.DealID{1})

		advanceToEpochWithCron(rt, actor, rt.Epoch())

		// declare replaced sector faulty
		powerDelta := actor.declareFaults(rt, oldSector)

		// power for old sector should have been removed
		oldQAPower := miner.QAPowerForSector(actor.sectorSize, oldSector)
		oldSectorPower := miner.NewPowerPair(big.NewInt(int64(actor.sectorSize)), oldQAPower)
		assert.Equal(t, oldSectorPower.Neg(), powerDelta)

		st := getState(rt)
		dlIdx, partIdx, err := st.FindSector(rt.AdtStore(), oldSector.SectorNumber)
		require.NoError(t, err)

		// recover replaced sector
		actor.declareRecoveries(rt, dlIdx, partIdx, bf(uint64(oldSector.SectorNumber)), big.Zero())

		// advance to sector proving deadline
		dlInfo := actor.deadline(rt)
		for dlIdx != dlInfo.Index {
			advanceDeadline(rt, actor, &cronConfig{})
			dlInfo = actor.deadline(rt)
		}

		// both sectors now need to be proven.
		// Upon success, new sector will gain power and replaced sector will briefly regain power.
		rt.SetEpoch(dlInfo.Last())
		newQAPower := miner.QAPowerForSector(actor.sectorSize, newSector)
		newSectorPower := miner.NewPowerPair(big.NewInt(int64(actor.sectorSize)), newQAPower)
		expectedPowerDelta := oldSectorPower.Add(newSectorPower)

		partitions := []miner.PoStPartition{
			{Index: partIdx, Skipped: bitfield.New()},
		}
		actor.submitWindowPoSt(rt, dlInfo, partitions, []*miner.SectorOnChainInfo{oldSector, newSector}, &poStConfig{
			expectedPowerDelta: expectedPowerDelta,
		})

		// At cron replaced sector's power is removed because it expires, and its initial pledge is removed
		expectedPowerDelta = oldSectorPower.Neg()
		actor.onDeadlineCron(rt, &cronConfig{
			expiredSectorsPowerDelta:  &expectedPowerDelta,
			expiredSectorsPledgeDelta: oldSector.InitialPledge.Neg(),
			expectedEnrollment:        rt.Epoch() + miner.WPoStChallengeWindow,
		})
		actor.checkState(rt)
	})

	t.Run("try to upgrade committed capacity sector twice", func(t *testing.T) {
		actor := newHarness(t, periodOffset)
		rt := builderForHarness(actor).
			WithBalance(bigBalance, big.Zero()).
			Build(t)
		actor.constructAndVerify(rt)

		// Move the current epoch forward so that the first deadline is a stable candidate for both sectors
		rt.SetEpoch(periodOffset + miner.WPoStChallengeWindow)

		// Commit a sector to upgrade
		// Use the max sector number to make sure everything works.
		oldSector := actor.commitAndProveSector(rt, abi.MaxSectorNumber, defaultSectorExpiration, nil)

		// advance cron to activate power.
		advanceAndSubmitPoSts(rt, actor, oldSector)

		st := getState(rt)
		dlIdx, partIdx, err := st.FindSector(rt.AdtStore(), oldSector.SectorNumber)
		require.NoError(t, err)

		// Reduce the epoch reward so that a new sector's initial pledge would otherwise be lesser.
		actor.epochRewardSmooth = smoothing.TestingConstantEstimate(big.Div(actor.epochRewardSmooth.Estimate(), big.NewInt(20)))

		challengeEpoch := rt.Epoch() - 1

		// Upgrade 1
		upgradeParams1 := actor.makePreCommit(200, challengeEpoch, oldSector.Expiration, []abi.DealID{1})
		upgradeParams1.ReplaceCapacity = true
		upgradeParams1.ReplaceSectorDeadline = dlIdx
		upgradeParams1.ReplaceSectorPartition = partIdx
		upgradeParams1.ReplaceSectorNumber = oldSector.SectorNumber
		upgrade1 := actor.preCommitSector(rt, upgradeParams1, preCommitConf{}, false)

		// Check new pre-commit in state
		assert.True(t, upgrade1.Info.ReplaceCapacity)
		assert.Equal(t, upgradeParams1.ReplaceSectorNumber, upgrade1.Info.ReplaceSectorNumber)

		// Upgrade 2
		upgradeParams2 := actor.makePreCommit(201, challengeEpoch, oldSector.Expiration, []abi.DealID{1})
		upgradeParams2.ReplaceCapacity = true
		upgradeParams2.ReplaceSectorDeadline = dlIdx
		upgradeParams2.ReplaceSectorPartition = partIdx
		upgradeParams2.ReplaceSectorNumber = oldSector.SectorNumber
		upgrade2 := actor.preCommitSector(rt, upgradeParams2, preCommitConf{}, false)

		// Check new pre-commit in state
		assert.True(t, upgrade2.Info.ReplaceCapacity)
		assert.Equal(t, upgradeParams2.ReplaceSectorNumber, upgrade2.Info.ReplaceSectorNumber)

		// Old sector is unchanged
		oldSectorAgain := actor.getSector(rt, oldSector.SectorNumber)
		assert.Equal(t, oldSector, oldSectorAgain)

		// Deposit and pledge as expected
		st = getState(rt)
		assert.Equal(t, st.PreCommitDeposits, big.Add(upgrade1.PreCommitDeposit, upgrade2.PreCommitDeposit))
		assert.Equal(t, st.InitialPledge, oldSector.InitialPledge)

		// Prove new sectors
		rt.SetEpoch(upgrade1.PreCommitEpoch + miner.PreCommitChallengeDelay + 1)
		actor.proveCommitSector(rt, upgrade1, makeProveCommit(upgrade1.Info.SectorNumber))
		actor.proveCommitSector(rt, upgrade2, makeProveCommit(upgrade2.Info.SectorNumber))

		// confirm both.
		actor.confirmSectorProofsValid(rt, proveCommitConf{}, upgrade1, upgrade2)

		newSector1 := actor.getSector(rt, upgrade1.Info.SectorNumber)
		newSector2 := actor.getSector(rt, upgrade2.Info.SectorNumber)

		// All three sectors pre-commit deposits are released, and have pledge committed.
		st = getState(rt)
		assert.Equal(t, big.Zero(), st.PreCommitDeposits)
		assert.Equal(t, st.InitialPledge, big.Sum(
			oldSector.InitialPledge, newSector1.InitialPledge, newSector2.InitialPledge,
		))
		// Both new sectors' pledge are at least the old sector's pledge
		assert.Equal(t, oldSector.InitialPledge, newSector1.InitialPledge)
		assert.Equal(t, oldSector.InitialPledge, newSector2.InitialPledge)

		// All three sectors are present (in the same deadline/partition).
		deadline, partition := actor.getDeadlineAndPartition(rt, dlIdx, partIdx)
		assert.Equal(t, uint64(3), deadline.TotalSectors)
		assert.Equal(t, uint64(3), deadline.LiveSectors)
		assertEmptyBitfield(t, deadline.EarlyTerminations)

		assertBitfieldEquals(t, partition.Sectors,
			uint64(newSector1.SectorNumber),
			uint64(newSector2.SectorNumber),
			uint64(oldSector.SectorNumber))
		assertEmptyBitfield(t, partition.Faults)
		assertEmptyBitfield(t, partition.Recoveries)
		assertEmptyBitfield(t, partition.Terminated)

		// The old sector's expiration has changed to the end of this proving deadline.
		// The new one expires when the old one used to.
		// The partition is registered with an expiry at both epochs.
		dQueue := actor.collectDeadlineExpirations(rt, deadline)
		dlInfo := miner.NewDeadlineInfo(st.ProvingPeriodStart, dlIdx, rt.Epoch())
		quantizedExpiration := miner.QuantSpecForDeadline(dlInfo).QuantizeUp(oldSector.Expiration)
		assert.Equal(t, map[abi.ChainEpoch][]uint64{
			dlInfo.NextNotElapsed().Last(): {uint64(0)},
			quantizedExpiration:            {uint64(0)},
		}, dQueue)

		pQueue := actor.collectPartitionExpirations(rt, partition)
		assertBitfieldEquals(t, pQueue[dlInfo.NextNotElapsed().Last()].OnTimeSectors, uint64(oldSector.SectorNumber))
		assertBitfieldEquals(t, pQueue[quantizedExpiration].OnTimeSectors,
			uint64(newSector1.SectorNumber), uint64(newSector2.SectorNumber),
		)

		// Roll forward to the beginning of the next iteration of this deadline
		advanceToEpochWithCron(rt, actor, dlInfo.NextNotElapsed().Open)

		// Fail to submit PoSt. This means that both sectors will be detected faulty (no penalty).
		// Expect the old sector to be marked as terminated.
		allSectors := []*miner.SectorOnChainInfo{oldSector, newSector1, newSector2}
		lostPower := actor.powerPairForSectors(allSectors[:1]).Neg() // new sectors not active yet.
		faultExpiration := miner.QuantSpecForDeadline(dlInfo).QuantizeUp(dlInfo.NextNotElapsed().Last() + miner.FaultMaxAge)

		advanceDeadline(rt, actor, &cronConfig{
			detectedFaultsPowerDelta:  &lostPower,
			expiredSectorsPledgeDelta: oldSector.InitialPledge.Neg(),
		})

		// The old sector is marked as terminated
		st = getState(rt)
		deadline, partition = actor.getDeadlineAndPartition(rt, dlIdx, partIdx)
		assert.Equal(t, uint64(3), deadline.TotalSectors)
		assert.Equal(t, uint64(2), deadline.LiveSectors)
		assertBitfieldEquals(t, partition.Sectors,
			uint64(newSector1.SectorNumber),
			uint64(newSector2.SectorNumber),
			uint64(oldSector.SectorNumber),
		)
		assertBitfieldEquals(t, partition.Terminated, uint64(oldSector.SectorNumber))
		assertBitfieldEquals(t, partition.Faults,
			uint64(newSector1.SectorNumber),
			uint64(newSector2.SectorNumber),
		)
		newPower := miner.PowerForSectors(actor.sectorSize, allSectors[1:])
		assert.True(t, newPower.Equals(partition.LivePower))
		assert.True(t, newPower.Equals(partition.FaultyPower))

		// we expect the expiration to be scheduled twice, once early
		// and once on-time.
		dQueue = actor.collectDeadlineExpirations(rt, deadline)
		assert.Equal(t, map[abi.ChainEpoch][]uint64{
			miner.QuantSpecForDeadline(dlInfo).QuantizeUp(newSector1.Expiration): {uint64(0)},
			faultExpiration: {uint64(0)},
		}, dQueue)

		// Old sector gone from pledge
		assert.Equal(t, st.InitialPledge, big.Add(newSector1.InitialPledge, newSector2.InitialPledge))
		actor.checkState(rt)
	})
}

func TestWindowPost(t *testing.T) {
	periodOffset := abi.ChainEpoch(100)
	actor := newHarness(t, periodOffset)
	actor.setProofType(abi.RegisteredSealProof_StackedDrg2KiBV1_1)
	precommitEpoch := abi.ChainEpoch(1)
	builder := builderForHarness(actor).
		WithEpoch(precommitEpoch).
		WithBalance(bigBalance, big.Zero())

	testBasicPoSt := func(disputeSucceed bool) {
		proofs := makePoStProofs(actor.windowPostProofType)

		rt := builder.Build(t)
		actor.constructAndVerify(rt)
		store := rt.AdtStore()
		sector := actor.commitAndProveSectors(rt, 1, defaultSectorExpiration, nil, true)[0]
		pwr := miner.PowerForSector(actor.sectorSize, sector)

		st := getState(rt)
		dlIdx, pIdx, err := st.FindSector(store, sector.SectorNumber)
		require.NoError(t, err)

		// Skip over deadlines until the beginning of the one with the new sector
		dlinfo := actor.deadline(rt)
		for dlinfo.Index != dlIdx {
			dlinfo = advanceDeadline(rt, actor, &cronConfig{})
		}

		// Submit PoSt
		partitions := []miner.PoStPartition{
			{Index: pIdx, Skipped: bitfield.New()},
		}
		actor.submitWindowPoStRaw(rt, dlinfo, partitions, []*miner.SectorOnChainInfo{sector}, proofs, &poStConfig{
			expectedPowerDelta: pwr,
		})

		// Verify proof recorded
		deadline := actor.getDeadline(rt, dlIdx)
		assertBitfieldEquals(t, deadline.PartitionsPoSted, pIdx)

		postsCid := deadline.OptimisticPoStSubmissions

		posts, err := adt.AsArray(store, postsCid, miner.DeadlineOptimisticPoStSubmissionsAmtBitwidth)
		require.NoError(t, err)
		require.EqualValues(t, posts.Length(), 1)
		var post miner.WindowedPoSt
		found, err := posts.Get(0, &post)
		require.NoError(t, err)
		require.True(t, found)
		assertBitfieldEquals(t, post.Partitions, pIdx)

		// Advance to end-of-deadline cron to verify no penalties.
		advanceDeadline(rt, actor, &cronConfig{})
		actor.checkState(rt)

		deadline = actor.getDeadline(rt, dlIdx)

		// Proofs should exist in snapshot.
		require.Equal(t, deadline.OptimisticPoStSubmissionsSnapshot, postsCid)

		var result *poStDisputeResult
		if disputeSucceed {
			expectedFee := miner.PledgePenaltyForInvalidWindowPoSt(actor.epochRewardSmooth, actor.epochQAPowerSmooth, pwr.QA)
			result = &poStDisputeResult{
				expectedPowerDelta:  pwr.Neg(),
				expectedPenalty:     expectedFee,
				expectedReward:      miner.BaseRewardForDisputedWindowPoSt,
				expectedPledgeDelta: big.Zero(),
			}
		}
		actor.disputeWindowPoSt(rt, dlinfo, 0, []*miner.SectorOnChainInfo{sector}, result)
	}

	t.Run("test proof", func(t *testing.T) {
		testBasicPoSt(true)
	})

	t.Run("test bad proof accepted and disputed", func(t *testing.T) {
		testBasicPoSt(false)
	})

	t.Run("test duplicate proof rejected", func(t *testing.T) {
		rt := builder.Build(t)
		actor.constructAndVerify(rt)
		store := rt.AdtStore()
		sector := actor.commitAndProveSectors(rt, 1, defaultSectorExpiration, nil, true)[0]
		pwr := miner.PowerForSector(actor.sectorSize, sector)

		st := getState(rt)
		dlIdx, pIdx, err := st.FindSector(store, sector.SectorNumber)
		require.NoError(t, err)

		// Skip over deadlines until the beginning of the one with the new sector
		dlinfo := actor.deadline(rt)
		for dlinfo.Index != dlIdx {
			dlinfo = advanceDeadline(rt, actor, &cronConfig{})
		}

		// Submit PoSt
		partitions := []miner.PoStPartition{
			{Index: pIdx, Skipped: bitfield.New()},
		}
		actor.submitWindowPoSt(rt, dlinfo, partitions, []*miner.SectorOnChainInfo{sector}, &poStConfig{
			expectedPowerDelta: pwr,
		})

		// Verify proof recorded
		deadline := actor.getDeadline(rt, dlIdx)
		assertBitfieldEquals(t, deadline.PartitionsPoSted, pIdx)

		// Submit a duplicate proof for the same partition. This will be rejected because after ignoring the
		// already-proven partition, there are no sectors remaining.
		// The skipped fault declared here has no effect.
		commitRand := abi.Randomness("chaincommitment")
		params := miner.SubmitWindowedPoStParams{
			Deadline: dlIdx,
			Partitions: []miner.PoStPartition{{
				Index:   pIdx,
				Skipped: bf(uint64(sector.SectorNumber)),
			}},
			Proofs:           makePoStProofs(actor.windowPostProofType),
			ChainCommitEpoch: dlinfo.Challenge,
			ChainCommitRand:  commitRand,
		}
		expectQueryNetworkInfo(rt, actor)
		rt.SetCaller(actor.worker, builtin.AccountActorCodeID)

		// From version 7, a duplicate is explicitly rejected.
		rt.ExpectValidateCallerAddr(append(actor.controlAddrs, actor.owner, actor.worker)...)
		rt.ExpectGetRandomnessTickets(crypto.DomainSeparationTag_PoStChainCommit, dlinfo.Challenge, nil, commitRand)
		rt.ExpectAbortContainsMessage(exitcode.ErrIllegalArgument, "partition already proven", func() {
			rt.Call(actor.a.SubmitWindowedPoSt, &params)
		})
		rt.Reset()

		// Advance to end-of-deadline cron to verify no penalties.
		advanceDeadline(rt, actor, &cronConfig{})
		actor.checkState(rt)
	})

	t.Run("test duplicate proof rejected with many partitions", func(t *testing.T) {
		rt := builder.Build(t)
		actor.constructAndVerify(rt)
		store := rt.AdtStore()
		// Commit more sectors than fit in one partition in every eligible deadline, overflowing to a second partition.
		sectorsToCommit := ((miner.WPoStPeriodDeadlines - 2) * actor.partitionSize) + 1
		sectors := actor.commitAndProveSectors(rt, int(sectorsToCommit), defaultSectorExpiration, nil, true)
		lastSector := sectors[len(sectors)-1]

		st := getState(rt)
		dlIdx, pIdx, err := st.FindSector(store, lastSector.SectorNumber)
		require.NoError(t, err)
		require.Equal(t, uint64(2), dlIdx) // Deadlines 0 and 1 are empty (no PoSt needed) because excluded by proximity
		require.Equal(t, uint64(1), pIdx)  // Overflowed from partition 0 to partition 1

		// Skip over deadlines until the beginning of the one with two partitions
		dlinfo := actor.deadline(rt)
		for dlinfo.Index != dlIdx {
			dlinfo = advanceDeadline(rt, actor, &cronConfig{})
		}

		{
			// Submit PoSt for partition 0 on its own.
			partitions := []miner.PoStPartition{
				{Index: 0, Skipped: bitfield.New()},
			}
			sectorsToProve := sectors[:actor.partitionSize]
			pwr := miner.PowerForSectors(actor.sectorSize, sectorsToProve)
			actor.submitWindowPoSt(rt, dlinfo, partitions, sectorsToProve, &poStConfig{
				expectedPowerDelta: pwr,
			})
			// Verify proof recorded
			deadline := actor.getDeadline(rt, dlIdx)
			assertBitfieldEquals(t, deadline.PartitionsPoSted, 0)
		}
		{
			// Attempt PoSt for both partitions, thus duplicating proof for partition 0, so rejected
			partitions := []miner.PoStPartition{
				{Index: 0, Skipped: bitfield.New()},
				{Index: 1, Skipped: bitfield.New()},
			}
			sectorsToProve := append(sectors[:actor.partitionSize], lastSector)
			pwr := miner.PowerForSectors(actor.sectorSize, sectorsToProve)

			// From network version 7, the miner outright rejects attempts to prove a partition twice.
			rt.ExpectAbortContainsMessage(exitcode.ErrIllegalArgument, "partition already proven", func() {
				actor.submitWindowPoSt(rt, dlinfo, partitions, sectorsToProve, &poStConfig{
					expectedPowerDelta: pwr,
				})
			})
			rt.Reset()
		}
		{
			// Submit PoSt for partition 1 on its own is ok.
			partitions := []miner.PoStPartition{
				{Index: 1, Skipped: bitfield.New()},
			}
			sectorsToProve := []*miner.SectorOnChainInfo{lastSector}
			pwr := miner.PowerForSectors(actor.sectorSize, sectorsToProve)
			actor.submitWindowPoSt(rt, dlinfo, partitions, sectorsToProve, &poStConfig{
				expectedPowerDelta: pwr,
			})
			// Verify both proofs now recorded
			deadline := actor.getDeadline(rt, dlIdx)
			assertBitfieldEquals(t, deadline.PartitionsPoSted, 0, 1)
		}

		// Advance to end-of-deadline cron to verify no penalties.
		advanceDeadline(rt, actor, &cronConfig{})
		actor.checkState(rt)
	})

	t.Run("successful recoveries recover power", func(t *testing.T) {
		rt := builder.Build(t)

		actor.constructAndVerify(rt)
		infos := actor.commitAndProveSectors(rt, 1, defaultSectorExpiration, nil, true)
		pwr := miner.PowerForSectors(actor.sectorSize, infos)

		actor.applyRewards(rt, bigRewards, big.Zero())
		initialLocked := actor.getLockedFunds(rt)

		// Submit first PoSt to ensure we are sufficiently early to add a fault
		// advance to next proving period
		advanceAndSubmitPoSts(rt, actor, infos[0])

		// advance deadline and declare fault
		advanceDeadline(rt, actor, &cronConfig{})
		actor.declareFaults(rt, infos...)

		// advance a deadline and declare recovery
		advanceDeadline(rt, actor, &cronConfig{})

		// declare recovery
		st := getState(rt)
		dlIdx, pIdx, err := st.FindSector(rt.AdtStore(), infos[0].SectorNumber)
		require.NoError(t, err)
		actor.declareRecoveries(rt, dlIdx, pIdx, bf(uint64(infos[0].SectorNumber)), big.Zero())

		// advance to epoch when submitPoSt is due
		dlinfo := actor.deadline(rt)
		for dlinfo.Index != dlIdx {
			dlinfo = advanceDeadline(rt, actor, &cronConfig{})
		}

		// Now submit PoSt
		// Power should return for recovered sector.
		cfg := &poStConfig{
			expectedPowerDelta: miner.NewPowerPair(pwr.Raw, pwr.QA),
		}
		partitions := []miner.PoStPartition{
			{Index: pIdx, Skipped: bitfield.New()},
		}
		actor.submitWindowPoSt(rt, dlinfo, partitions, infos, cfg)

		// faulty power has been removed, partition no longer has faults or recoveries
		deadline, partition := actor.findSector(rt, infos[0].SectorNumber)
		assert.Equal(t, miner.NewPowerPairZero(), deadline.FaultyPower)
		assert.Equal(t, miner.NewPowerPairZero(), partition.FaultyPower)
		assertBitfieldEmpty(t, partition.Faults)
		assertBitfieldEmpty(t, partition.Recoveries)

		// We restored power, so we should not have recorded a post.
		deadline = actor.getDeadline(rt, dlIdx)
		assertBitfieldEquals(t, deadline.PartitionsPoSted, pIdx)
		postsCid := deadline.OptimisticPoStSubmissions
		posts, err := adt.AsArray(rt.AdtStore(), postsCid,
			miner.DeadlineOptimisticPoStSubmissionsAmtBitwidth)
		require.NoError(t, err)
		require.EqualValues(t, posts.Length(), 0)

		// Next deadline cron does not charge for the fault
		advanceDeadline(rt, actor, &cronConfig{})

		assert.Equal(t, initialLocked, actor.getLockedFunds(rt))
		actor.checkState(rt)
	})

	t.Run("skipped faults adjust power", func(t *testing.T) {
		rt := builder.Build(t)

		actor.constructAndVerify(rt)
		infos := actor.commitAndProveSectors(rt, 2, defaultSectorExpiration, nil, true)

		actor.applyRewards(rt, bigRewards, big.Zero())

		// advance to epoch when submitPoSt is due
		st := getState(rt)
		dlIdx, pIdx, err := st.FindSector(rt.AdtStore(), infos[0].SectorNumber)
		require.NoError(t, err)
		dlIdx2, pIdx2, err := st.FindSector(rt.AdtStore(), infos[1].SectorNumber)
		require.NoError(t, err)
		assert.Equal(t, dlIdx, dlIdx2) // this test will need to change when these are not equal

		dlinfo := actor.deadline(rt)
		for dlinfo.Index != dlIdx {
			dlinfo = advanceDeadline(rt, actor, &cronConfig{})
		}

		// Now submit PoSt with a skipped fault for first sector
		// First sector's power should not be activated.
		powerActive := miner.PowerForSectors(actor.sectorSize, infos[1:])
		cfg := &poStConfig{
			expectedPowerDelta: powerActive,
		}
		partitions := []miner.PoStPartition{
			{Index: pIdx, Skipped: bf(uint64(infos[0].SectorNumber))},
		}
		actor.submitWindowPoSt(rt, dlinfo, partitions, infos, cfg)

		// expect continued fault fee to be charged during cron
		faultFee := actor.continuedFaultPenalty(infos[:1])
		dlinfo = advanceDeadline(rt, actor, &cronConfig{continuedFaultsPenalty: faultFee})

		// advance to next proving period, expect no fees
		for dlinfo.Index != dlIdx {
			dlinfo = advanceDeadline(rt, actor, &cronConfig{})
		}

		// Attempt to skip second sector
		pwrDelta := miner.PowerForSectors(actor.sectorSize, infos[1:2])

		cfg = &poStConfig{
			expectedPowerDelta: pwrDelta.Neg(),
		}
		partitions = []miner.PoStPartition{
			{Index: pIdx2, Skipped: bf(uint64(infos[1].SectorNumber))},
		}
		// Now all sectors are faulty so there's nothing to prove.
		rt.ExpectAbortContainsMessage(exitcode.ErrIllegalArgument, "no active sectors", func() {
			actor.submitWindowPoSt(rt, dlinfo, partitions, infos, cfg)
		})
		rt.Reset()

		// The second sector is detected faulty but pays nothing yet.
		// Expect ongoing fault penalty for only the first, continuing-faulty sector.
		pwrDelta = miner.PowerForSectors(actor.sectorSize, infos[1:2]).Neg()
		faultFee = actor.continuedFaultPenalty(infos[:1])
		advanceDeadline(rt, actor, &cronConfig{
			detectedFaultsPowerDelta: &pwrDelta,
			continuedFaultsPenalty:   faultFee,
		})
		actor.checkState(rt)
	})

	t.Run("skipping all sectors in a partition rejected", func(t *testing.T) {
		rt := builder.Build(t)

		actor.constructAndVerify(rt)
		infos := actor.commitAndProveSectors(rt, 2, defaultSectorExpiration, nil, true)

		actor.applyRewards(rt, bigRewards, big.Zero())

		// advance to epoch when submitPoSt is due
		st := getState(rt)
		dlIdx, pIdx, err := st.FindSector(rt.AdtStore(), infos[0].SectorNumber)
		require.NoError(t, err)
		dlIdx2, pIdx2, err := st.FindSector(rt.AdtStore(), infos[1].SectorNumber)
		require.NoError(t, err)
		assert.Equal(t, dlIdx, dlIdx2) // this test will need to change when these are not equal
		assert.Equal(t, pIdx, pIdx2)   // this test will need to change when these are not equal

		dlinfo := actor.deadline(rt)
		for dlinfo.Index != dlIdx {
			dlinfo = advanceDeadline(rt, actor, &cronConfig{})
		}

		// PoSt with all sectors skipped fails to validate, leaving power un-activated.
		partitions := []miner.PoStPartition{
			{Index: pIdx, Skipped: bf(uint64(infos[0].SectorNumber), uint64(infos[1].SectorNumber))},
		}
		rt.ExpectAbort(exitcode.ErrIllegalArgument, func() {
			actor.submitWindowPoSt(rt, dlinfo, partitions, infos, nil)
		})
		rt.Reset()

		// These sectors are detected faulty and pay no penalty this time.
		advanceDeadline(rt, actor, &cronConfig{continuedFaultsPenalty: big.Zero()})
		actor.checkState(rt)
	})

	t.Run("skipped recoveries are penalized and do not recover power", func(t *testing.T) {
		rt := builder.Build(t)

		actor.constructAndVerify(rt)
		infos := actor.commitAndProveSectors(rt, 2, defaultSectorExpiration, nil, true)

		actor.applyRewards(rt, bigRewards, big.Zero())

		// Submit first PoSt to ensure we are sufficiently early to add a fault
		// advance to next proving period
		advanceAndSubmitPoSts(rt, actor, infos...)

		// advance deadline and declare fault on the first sector
		advanceDeadline(rt, actor, &cronConfig{})
		actor.declareFaults(rt, infos[0])

		// advance a deadline and declare recovery
		advanceDeadline(rt, actor, &cronConfig{})

		// declare recovery
		st := getState(rt)
		dlIdx, pIdx, err := st.FindSector(rt.AdtStore(), infos[0].SectorNumber)
		require.NoError(t, err)
		actor.declareRecoveries(rt, dlIdx, pIdx, bf(uint64(infos[0].SectorNumber)), big.Zero())

		// advance to epoch when submitPoSt is due
		dlinfo := actor.deadline(rt)
		for dlinfo.Index != dlIdx {
			dlinfo = advanceDeadline(rt, actor, &cronConfig{})
		}

		// Now submit PoSt and skip recovered sector.
		// No power should be returned
		cfg := &poStConfig{
			expectedPowerDelta: miner.NewPowerPairZero(),
		}
		partitions := []miner.PoStPartition{
			{Index: pIdx, Skipped: bf(uint64(infos[0].SectorNumber))},
		}
		actor.submitWindowPoSt(rt, dlinfo, partitions, infos, cfg)

		// sector will be charged ongoing fee at proving period cron
		ongoingFee := actor.continuedFaultPenalty(infos[:1])
		advanceDeadline(rt, actor, &cronConfig{continuedFaultsPenalty: ongoingFee})
		actor.checkState(rt)
	})

	t.Run("skipping a fault from the wrong partition is an error", func(t *testing.T) {
		rt := builder.Build(t)
		actor.constructAndVerify(rt)

		// create enough sectors that one will be in a different partition
		n := 95
		infos := actor.commitAndProveSectors(rt, n, defaultSectorExpiration, nil, true)

		// add lots of funds so we can pay penalties without going into debt
		st := getState(rt)
		dlIdx0, pIdx0, err := st.FindSector(rt.AdtStore(), infos[0].SectorNumber)
		require.NoError(t, err)
		dlIdx1, pIdx1, err := st.FindSector(rt.AdtStore(), infos[n-1].SectorNumber)
		require.NoError(t, err)

		// if these assertions no longer hold, the test must be changed
		require.LessOrEqual(t, dlIdx0, dlIdx1)
		require.NotEqual(t, pIdx0, pIdx1)

		// advance to deadline when sector is due
		dlinfo := actor.deadline(rt)
		for dlinfo.Index != dlIdx0 {
			dlinfo = advanceDeadline(rt, actor, &cronConfig{})
		}

		// Now submit PoSt for partition 1 and skip sector from other partition
		cfg := &poStConfig{
			expectedPowerDelta: miner.NewPowerPairZero(),
		}
		partitions := []miner.PoStPartition{
			{Index: pIdx0, Skipped: bf(uint64(infos[n-1].SectorNumber))},
		}
		rt.ExpectAbortContainsMessage(exitcode.ErrIllegalArgument, "skipped faults contains sectors outside partition", func() {
			actor.submitWindowPoSt(rt, dlinfo, partitions, infos, cfg)
		})
		actor.checkState(rt)
	})

	t.Run("cannot dispute posts when the challenge window is open", func(t *testing.T) {
		proofs := makePoStProofs(actor.windowPostProofType)

		rt := builder.Build(t)
		actor.constructAndVerify(rt)
		store := rt.AdtStore()
		sector := actor.commitAndProveSectors(rt, 1, defaultSectorExpiration, nil, true)[0]
		pwr := miner.PowerForSector(actor.sectorSize, sector)

		st := getState(rt)
		dlIdx, pIdx, err := st.FindSector(store, sector.SectorNumber)
		require.NoError(t, err)

		// Skip over deadlines until the beginning of the one with the new sector
		dlinfo := actor.deadline(rt)
		for dlinfo.Index != dlIdx {
			dlinfo = advanceDeadline(rt, actor, &cronConfig{})
		}

		// Submit PoSt
		partitions := []miner.PoStPartition{
			{Index: pIdx, Skipped: bitfield.New()},
		}
		actor.submitWindowPoStRaw(rt, dlinfo, partitions, []*miner.SectorOnChainInfo{sector}, proofs, &poStConfig{
			expectedPowerDelta: pwr,
		})

		// Dispute it.
		params := miner.DisputeWindowedPoStParams{
			Deadline:  dlinfo.Index,
			PoStIndex: 0,
		}

		rt.SetCaller(actor.worker, builtin.AccountActorCodeID)
		rt.ExpectValidateCallerType(builtin.CallerTypesSignable...)

		expectQueryNetworkInfo(rt, actor)

		rt.ExpectAbortContainsMessage(exitcode.ErrForbidden, "can only dispute window posts during the dispute window", func() {
			rt.Call(actor.a.DisputeWindowedPoSt, &params)
		})
		rt.Verify()
	})
	t.Run("can dispute up till window end, but not after", func(t *testing.T) {
		rt := builder.Build(t)
		actor.constructAndVerify(rt)
		store := rt.AdtStore()
		sector := actor.commitAndProveSectors(rt, 1, defaultSectorExpiration, nil, true)[0]

		st := getState(rt)
		dlIdx, _, err := st.FindSector(store, sector.SectorNumber)
		require.NoError(t, err)

		nextDl := miner.NewDeadlineInfo(st.ProvingPeriodStart, dlIdx, rt.Epoch()).
			NextNotElapsed()

		advanceAndSubmitPoSts(rt, actor, sector)

		windowEnd := nextDl.Close + miner.WPoStDisputeWindow

		// first, try to dispute right before the window end.
		// We expect this to fail "normally" (fail to disprove).
		rt.SetEpoch(windowEnd - 1)
		actor.disputeWindowPoSt(rt, nextDl, 0, []*miner.SectorOnChainInfo{sector}, nil)

		// Now set the epoch at the window end. We expect a different error.
		rt.SetEpoch(windowEnd)

		// Now try to dispute.
		params := miner.DisputeWindowedPoStParams{
			Deadline:  dlIdx,
			PoStIndex: 0,
		}

		rt.SetCaller(actor.worker, builtin.AccountActorCodeID)
		rt.ExpectValidateCallerType(builtin.CallerTypesSignable...)

		currentReward := reward.ThisEpochRewardReturn{
			ThisEpochBaselinePower:  actor.baselinePower,
			ThisEpochRewardSmoothed: actor.epochRewardSmooth,
		}
		rt.ExpectSend(builtin.RewardActorAddr, builtin.MethodsReward.ThisEpochReward, nil, big.Zero(), &currentReward, exitcode.Ok)

		networkPower := big.NewIntUnsigned(1 << 50)
		rt.ExpectSend(builtin.StoragePowerActorAddr, builtin.MethodsPower.CurrentTotalPower, nil, big.Zero(),
			&power.CurrentTotalPowerReturn{
				RawBytePower:            networkPower,
				QualityAdjPower:         networkPower,
				PledgeCollateral:        actor.networkPledge,
				QualityAdjPowerSmoothed: actor.epochQAPowerSmooth,
			},
			exitcode.Ok)

		rt.ExpectAbortContainsMessage(exitcode.ErrForbidden, "can only dispute window posts during the dispute window", func() {
			rt.Call(actor.a.DisputeWindowedPoSt, &params)
		})
		rt.Verify()
	})

	t.Run("can't dispute up with an invalid deadline", func(t *testing.T) {
		rt := builder.Build(t)
		actor.constructAndVerify(rt)

		params := miner.DisputeWindowedPoStParams{
			Deadline:  50,
			PoStIndex: 0,
		}

		rt.SetCaller(actor.worker, builtin.AccountActorCodeID)
		rt.ExpectValidateCallerType(builtin.CallerTypesSignable...)

		rt.ExpectAbortContainsMessage(exitcode.ErrIllegalArgument, "invalid deadline", func() {
			rt.Call(actor.a.DisputeWindowedPoSt, &params)
		})
		rt.Verify()
	})

	t.Run("can dispute test after proving period changes", func(t *testing.T) {
		rt := builder.Build(t)
		actor.constructAndVerify(rt)

		periodStart := actor.deadline(rt).NextPeriodStart()

		// go to the next deadline 0
		rt.SetEpoch(periodStart)

		// fill one partition in each mutable deadline.
		numSectors := int(actor.partitionSize * (miner.WPoStPeriodDeadlines - 2))

		// creates a partition in every deadline except 0 and 47
		sectors := actor.commitAndProveSectors(rt, numSectors, defaultSectorExpiration, nil, true)
		actor.t.Log("here")

		// prove every sector once to activate power. This
		// simplifies the test a bit.
		advanceAndSubmitPoSts(rt, actor, sectors...)

		// Make sure we're in the correct deadline. We should
		// finish at deadline 2 because precommit takes some
		// time.
		dlinfo := actor.deadline(rt)
		require.True(t, dlinfo.Index < 46,
			"we need to be before the target deadline for this test to make sense")

		// Now challenge find the sectors in the last partition.
		_, partition := actor.getDeadlineAndPartition(rt, 46, 0)
		var targetSectors []*miner.SectorOnChainInfo
		err := partition.Sectors.ForEach(func(i uint64) error {
			for _, sector := range sectors {
				if uint64(sector.SectorNumber) == i {
					targetSectors = append(targetSectors, sector)
				}
			}
			return nil
		})
		require.NoError(t, err)
		require.NotEmpty(t, targetSectors)

		pwr := miner.PowerForSectors(actor.sectorSize, targetSectors)

		// And challenge the last partition.
		var result *poStDisputeResult
		expectedFee := miner.PledgePenaltyForInvalidWindowPoSt(actor.epochRewardSmooth, actor.epochQAPowerSmooth, pwr.QA)
		result = &poStDisputeResult{
			expectedPowerDelta:  pwr.Neg(),
			expectedPenalty:     expectedFee,
			expectedReward:      miner.BaseRewardForDisputedWindowPoSt,
			expectedPledgeDelta: big.Zero(),
		}

		targetDlInfo := miner.NewDeadlineInfo(periodStart, 46, rt.Epoch())
		actor.disputeWindowPoSt(rt, targetDlInfo, 0, targetSectors, result)
	})
}

func TestDeadlineCron(t *testing.T) {
	periodOffset := abi.ChainEpoch(100)
	actor := newHarness(t, periodOffset)
	builder := builderForHarness(actor).
		WithBalance(bigBalance, big.Zero())

	t.Run("cron on inactive state", func(t *testing.T) {
		rt := builder.Build(t)
		actor.constructAndVerify(rt)
		st := getState(rt)
		assert.Equal(t, periodOffset-miner.WPoStProvingPeriod, st.ProvingPeriodStart)
		assert.False(t, st.ContinueDeadlineCron())

		// cron does nothing and does not enroll another cron
		deadline := actor.deadline(rt)
		rt.SetEpoch(deadline.Last())
		actor.onDeadlineCron(rt, &cronConfig{noEnrollment: true})

		actor.checkState(rt)
	})

	t.Run("sector expires", func(t *testing.T) {
		rt := builder.Build(t)
		actor.constructAndVerify(rt)

		sectors := actor.commitAndProveSectors(rt, 1, defaultSectorExpiration, nil, true)
		// advance cron to activate power.
		advanceAndSubmitPoSts(rt, actor, sectors...)
		activePower := miner.PowerForSectors(actor.sectorSize, sectors)

		st := getState(rt)
		initialPledge := st.InitialPledge
		expirationRaw := sectors[0].Expiration
		assert.True(t, st.DeadlineCronActive)

		// setup state to simulate moving forward all the way to expiry

		dlIdx, _, err := st.FindSector(rt.AdtStore(), sectors[0].SectorNumber)
		require.NoError(t, err)
		expQuantSpec := st.QuantSpecForDeadline(dlIdx)
		expiration := expQuantSpec.QuantizeUp(expirationRaw)
		remainingEpochs := expiration - st.ProvingPeriodStart
		remainingPeriods := remainingEpochs/miner.WPoStProvingPeriod + 1
		st.ProvingPeriodStart += remainingPeriods * miner.WPoStProvingPeriod
		st.CurrentDeadline = dlIdx
		rt.ReplaceState(st)

		// Advance to expiration epoch and expect expiration during cron
		rt.SetEpoch(expiration)
		powerDelta := activePower.Neg()
		// because we skip forward in state the sector is detected faulty, no penalty
		advanceDeadline(rt, actor, &cronConfig{
			noEnrollment:              true, // the last power has expired so we expect cron to go inactive
			expiredSectorsPowerDelta:  &powerDelta,
			expiredSectorsPledgeDelta: initialPledge.Neg(),
		})
		st = getState(rt)
		assert.False(t, st.DeadlineCronActive)
		actor.checkState(rt)
	})

	t.Run("sector expires and repays fee debt", func(t *testing.T) {
		rt := builder.Build(t)
		actor.constructAndVerify(rt)

		sectors := actor.commitAndProveSectors(rt, 1, defaultSectorExpiration, nil, true)
		// advance cron to activate power.
		advanceAndSubmitPoSts(rt, actor, sectors...)
		activePower := miner.PowerForSectors(actor.sectorSize, sectors)

		st := getState(rt)
		initialPledge := st.InitialPledge
		expirationRaw := sectors[0].Expiration
		assert.True(t, st.DeadlineCronActive)

		// setup state to simulate moving forward all the way to expiry
		dlIdx, _, err := st.FindSector(rt.AdtStore(), sectors[0].SectorNumber)
		require.NoError(t, err)
		expQuantSpec := st.QuantSpecForDeadline(dlIdx)
		expiration := expQuantSpec.QuantizeUp(expirationRaw)
		remainingEpochs := expiration - st.ProvingPeriodStart
		remainingPeriods := remainingEpochs/miner.WPoStProvingPeriod + 1
		st.ProvingPeriodStart += remainingPeriods * miner.WPoStProvingPeriod
		st.CurrentDeadline = dlIdx
		rt.ReplaceState(st)

		// Advance to expiration epoch and expect expiration during cron
		rt.SetEpoch(expiration)
		powerDelta := activePower.Neg()

		// introduce lots of fee debt
		st = getState(rt)
		feeDebt := big.Mul(big.NewInt(400), big.NewInt(1e18))
		st.FeeDebt = feeDebt
		rt.ReplaceState(st)
		// Miner balance = IP, debt repayment covered by unlocked funds
		rt.SetBalance(st.InitialPledge)

		// because we skip forward in state and don't check post, there's no penalty.
		// this is the first time the sector is detected faulty
		advanceDeadline(rt, actor, &cronConfig{
			noEnrollment:              true,
			expiredSectorsPowerDelta:  &powerDelta,
			expiredSectorsPledgeDelta: initialPledge.Neg(),
			repaidFeeDebt:             initialPledge, // We repay unlocked IP as fees
		})
		st = getState(rt)
		assert.False(t, st.DeadlineCronActive)
		actor.checkState(rt)
	})

	t.Run("detects and penalizes faults", func(t *testing.T) {
		rt := builder.Build(t)
		actor.constructAndVerify(rt)

		activeSectors := actor.commitAndProveSectors(rt, 2, defaultSectorExpiration, nil, true)
		// advance cron to activate power.
		advanceAndSubmitPoSts(rt, actor, activeSectors...)
		activePower := miner.PowerForSectors(actor.sectorSize, activeSectors)

		unprovenSectors := actor.commitAndProveSectors(rt, 1, defaultSectorExpiration, nil, false)
		unprovenPower := miner.PowerForSectors(actor.sectorSize, unprovenSectors)

		totalPower := unprovenPower.Add(activePower)
		allSectors := append(activeSectors, unprovenSectors...)

		// add lots of funds so penalties come from vesting funds
		actor.applyRewards(rt, bigRewards, big.Zero())

		st := getState(rt)
		dlIdx, pIdx, err := st.FindSector(rt.AdtStore(), activeSectors[0].SectorNumber)
		require.NoError(t, err)

		// advance to next deadline where we expect the first sectors to appear
		dlinfo := actor.deadline(rt)
		for dlinfo.Index != dlIdx {
			dlinfo = advanceDeadline(rt, actor, &cronConfig{})
		}

		// Skip to end of the deadline, cron detects sectors as faulty
		activePowerDelta := activePower.Neg()
		advanceDeadline(rt, actor, &cronConfig{
			detectedFaultsPowerDelta: &activePowerDelta,
		})

		// expect faulty power to be added to state
		deadline := actor.getDeadline(rt, dlIdx)
		assert.True(t, totalPower.Equals(deadline.FaultyPower))

		// advance 3 deadlines
		advanceDeadline(rt, actor, &cronConfig{})
		advanceDeadline(rt, actor, &cronConfig{})
		dlinfo = advanceDeadline(rt, actor, &cronConfig{})

		actor.declareRecoveries(rt, dlIdx, pIdx, sectorInfoAsBitfield(allSectors[1:]), big.Zero())

		// Skip to end of proving period for sectors, cron detects all sectors as faulty
		for dlinfo.Index != dlIdx {
			dlinfo = advanceDeadline(rt, actor, &cronConfig{})
		}

		// Un-recovered faults (incl failed recovery) are charged as ongoing faults
		ongoingPwr := miner.PowerForSectors(actor.sectorSize, allSectors)
		ongoingPenalty := miner.PledgePenaltyForContinuedFault(actor.epochRewardSmooth, actor.epochQAPowerSmooth, ongoingPwr.QA)

		advanceDeadline(rt, actor, &cronConfig{
			continuedFaultsPenalty: ongoingPenalty,
		})

		// recorded faulty power is unchanged
		deadline = actor.getDeadline(rt, dlIdx)
		assert.True(t, totalPower.Equals(deadline.FaultyPower))
		checkDeadlineInvariants(t, rt.AdtStore(), deadline, st.QuantSpecForDeadline(dlIdx), actor.sectorSize, allSectors)
		actor.checkState(rt)
	})

	t.Run("test cron run trigger faults", func(t *testing.T) {
		rt := builder.Build(t)
		actor.constructAndVerify(rt)

		// add lots of funds so we can pay penalties without going into debt
		actor.applyRewards(rt, bigRewards, big.Zero())

		// create enough sectors that one will be in a different partition
		allSectors := actor.commitAndProveSectors(rt, 1, defaultSectorExpiration, nil, true)

		// advance cron to activate power.
		advanceAndSubmitPoSts(rt, actor, allSectors...)

		st := getState(rt)
		dlIdx, _, err := st.FindSector(rt.AdtStore(), allSectors[0].SectorNumber)
		require.NoError(t, err)

		// advance to deadline prior to first
		dlinfo := actor.deadline(rt)
		for dlinfo.Index != dlIdx {
			dlinfo = advanceDeadline(rt, actor, &cronConfig{})
		}

		rt.SetEpoch(dlinfo.Last())

		// run cron and expect all sectors to be detected as faults (no penalty)
		pwr := miner.PowerForSectors(actor.sectorSize, allSectors)

		// power for sectors is removed
		powerDeltaClaim := miner.NewPowerPair(pwr.Raw.Neg(), pwr.QA.Neg())

		// expect next cron to be one deadline period after expected cron for this deadline
		nextCron := dlinfo.Last() + miner.WPoStChallengeWindow

		actor.onDeadlineCron(rt, &cronConfig{
			expectedEnrollment:       nextCron,
			detectedFaultsPowerDelta: &powerDeltaClaim,
		})
		actor.checkState(rt)
	})
}

// cronControl is a convenience harness on top of the actor harness giving the caller access to common
// sequences of miner actor actions useful for checking that cron starts, runs, stops and continues
type cronControl struct {
	rt           *mock.Runtime
	actor        *actorHarness
	preCommitNum int
}

func newCronControl(rt *mock.Runtime, actor *actorHarness) *cronControl {
	return &cronControl{
		rt:           rt,
		actor:        actor,
		preCommitNum: 0,
	}
}

// Start cron by precommitting at preCommitEpoch, return expiry epoch.
// Verifies that cron is not started, precommit is run and cron is enrolled.
// Returns expiration of precommit.
func (h *cronControl) preCommitToStartCron(t *testing.T, preCommitEpoch abi.ChainEpoch) abi.ChainEpoch {
	h.rt.SetEpoch(preCommitEpoch)
	st := getState(h.rt)
	h.requireCronInactive(t)

	dlinfo := miner.NewDeadlineInfoFromOffsetAndEpoch(st.ProvingPeriodStart, preCommitEpoch) // actor.deadline might be out of date
	sectorNo := abi.SectorNumber(h.preCommitNum)
	h.preCommitNum++
	expiration := dlinfo.PeriodEnd() + defaultSectorExpiration*miner.WPoStProvingPeriod // something on deadline boundary but > 180 days
	precommitParams := h.actor.makePreCommit(sectorNo, preCommitEpoch-1, expiration, nil)
	h.actor.preCommitSector(h.rt, precommitParams, preCommitConf{}, true)

	// PCD != 0 so cron must be active
	h.requireCronActive(t)

	expiryEpoch := preCommitEpoch + miner.MaxProveCommitDuration[h.actor.sealProofType] + abi.ChainEpoch(1)
	return expiryEpoch
}

// Stop cron by advancing to the preCommit expiry epoch.
// Assumes no proved sectors, no vesting funds.
// Verifies cron runs until expiry, PCD burnt and cron discontinued during last deadline
// Return open of first deadline after expiration.
func (h *cronControl) expirePreCommitStopCron(t *testing.T, startEpoch, expiryEpoch abi.ChainEpoch) abi.ChainEpoch {
	h.requireCronActive(t)
	st := getState(h.rt)
	dlinfo := miner.NewDeadlineInfoFromOffsetAndEpoch(st.ProvingPeriodStart, startEpoch) // actor.deadline might be out of date

	for dlinfo.Open <= expiryEpoch { // PCDs are quantized to expire on the *next* new deadline after the one they expire in
		// asserts cron is rescheduled
		dlinfo = advanceDeadline(h.rt, h.actor, &cronConfig{})
	}
	// We expect PCD burnt and cron not rescheduled here.
	h.rt.SetEpoch(dlinfo.Last())
	h.actor.onDeadlineCron(h.rt, &cronConfig{
		noEnrollment:            true,
		expiredPrecommitPenalty: st.PreCommitDeposits,
	})
	h.rt.SetEpoch(dlinfo.NextOpen())

	h.requireCronInactive(t)
	return h.rt.Epoch()
}

func (h *cronControl) requireCronInactive(t *testing.T) {
	st := getState(h.rt)
	assert.False(t, st.DeadlineCronActive)     // No cron running now
	assert.False(t, st.ContinueDeadlineCron()) // No reason to cron now, state inactive
}

func (h *cronControl) requireCronActive(t *testing.T) {
	st := getState(h.rt)
	require.True(t, st.DeadlineCronActive)
	require.True(t, st.ContinueDeadlineCron())
}

func (h *cronControl) preCommitStartCronExpireStopCron(t *testing.T, startEpoch abi.ChainEpoch) abi.ChainEpoch {
	expiryEpoch := h.preCommitToStartCron(t, startEpoch)
	return h.expirePreCommitStopCron(t, startEpoch, expiryEpoch)
}

func TestDeadlineCronDefersStopsRestarts(t *testing.T) {
	periodOffset := abi.ChainEpoch(100)
	actor := newHarness(t, periodOffset)
	builder := builderForHarness(actor).
		WithBalance(bigBalance, big.Zero())

	t.Run("cron enrolls on precommit, prove commits and continues enrolling", func(t *testing.T) {
		rt := builder.Build(t)
		actor.constructAndVerify(rt)
		cronCtrl := newCronControl(rt, actor)
		longExpiration := uint64(500)

		cronCtrl.requireCronInactive(t)
		sectors := actor.commitAndProveSectors(rt, 1, longExpiration, nil, true)
		cronCtrl.requireCronActive(t)

		// advance cron to activate power.
		advanceAndSubmitPoSts(rt, actor, sectors...)
		// advance 499 days of deadline (1 before expiration occurrs)
		// this asserts that cron continues to enroll within advanceAndSubmitPoSt
		for i := 0; i < 499; i++ {
			advanceAndSubmitPoSts(rt, actor, sectors...)
		}
		actor.checkState(rt)
		st := getState(rt)
		assert.True(t, st.DeadlineCronActive)
	})

	t.Run("cron enrolls on precommit, expires on pcd expiration, re-enrolls on new precommit immediately", func(t *testing.T) {
		rt := builder.Build(t)
		epoch := periodOffset + 1
		rt.SetEpoch(epoch)
		actor.constructAndVerify(rt)
		cronCtrl := newCronControl(rt, actor)

		epoch = cronCtrl.preCommitStartCronExpireStopCron(t, epoch)
		cronCtrl.preCommitToStartCron(t, epoch)
	})

	t.Run("cron enrolls on precommit, expires on pcd expiration, re-enrolls on new precommit after falling out of date", func(t *testing.T) {
		rt := builder.Build(t)
		epoch := periodOffset + 1
		rt.SetEpoch(epoch)
		actor.constructAndVerify(rt)
		cronCtrl := newCronControl(rt, actor)

		epoch = cronCtrl.preCommitStartCronExpireStopCron(t, epoch)
		// Advance some epochs to fall several pp out of date, then precommit again reenrolling cron
		epoch = epoch + 200*miner.WPoStProvingPeriod
		epoch = cronCtrl.preCommitStartCronExpireStopCron(t, epoch)
		// Stay within the same deadline but advance an epoch
		epoch = epoch + 1
		cronCtrl.preCommitToStartCron(t, epoch)
	})

	t.Run("enroll, pcd expire, re-enroll x 1000", func(t *testing.T) {
		rt := builder.Build(t)
		epoch := periodOffset + 1
		rt.SetEpoch(epoch)
		actor.constructAndVerify(rt)
		cronCtrl := newCronControl(rt, actor)
		for i := 0; i < 1000; i++ {
			epoch = cronCtrl.preCommitStartCronExpireStopCron(t, epoch) + 42
		}
	})
}

func TestDeclareFaults(t *testing.T) {
	periodOffset := abi.ChainEpoch(100)
	actor := newHarness(t, periodOffset)
	builder := builderForHarness(actor).
		WithBalance(bigBalance, big.Zero())

	t.Run("declare fault pays fee at window post", func(t *testing.T) {
		// Get sector into proving state
		rt := builder.Build(t)
		actor.constructAndVerify(rt)
		allSectors := actor.commitAndProveSectors(rt, 1, defaultSectorExpiration, nil, true)
		pwr := miner.PowerForSectors(actor.sectorSize, allSectors)

		// add lots of funds so penalties come from vesting funds
		actor.applyRewards(rt, bigRewards, big.Zero())

		// find deadline for sector
		st := getState(rt)
		dlIdx, _, err := st.FindSector(rt.AdtStore(), allSectors[0].SectorNumber)
		require.NoError(t, err)

		// advance to first proving period and submit so we'll have time to declare the fault next cycle
		advanceAndSubmitPoSts(rt, actor, allSectors...)

		// Declare the sector as faulted
		actor.declareFaults(rt, allSectors...)

		// faults are recorded in state
		dl := actor.getDeadline(rt, dlIdx)
		assert.True(t, pwr.Equals(dl.FaultyPower))

		// Skip to end of proving period.
		dlinfo := actor.deadline(rt)
		for dlinfo.Index != dlIdx {
			dlinfo = advanceDeadline(rt, actor, &cronConfig{})
		}

		// faults are charged at ongoing rate and no additional power is removed
		ongoingPwr := miner.PowerForSectors(actor.sectorSize, allSectors)
		ongoingPenalty := miner.PledgePenaltyForContinuedFault(actor.epochRewardSmooth, actor.epochQAPowerSmooth, ongoingPwr.QA)

		advanceDeadline(rt, actor, &cronConfig{
			continuedFaultsPenalty: ongoingPenalty,
		})
		actor.checkState(rt)
	})
}

func TestDeclareRecoveries(t *testing.T) {
	periodOffset := abi.ChainEpoch(100)
	actor := newHarness(t, periodOffset)
	builder := builderForHarness(actor).
		WithBalance(bigBalance, big.Zero())

	t.Run("recovery happy path", func(t *testing.T) {
		rt := builder.Build(t)
		actor.constructAndVerify(rt)
		oneSector := actor.commitAndProveSectors(rt, 1, defaultSectorExpiration, nil, true)

		// advance to first proving period and submit so we'll have time to declare the fault next cycle
		advanceAndSubmitPoSts(rt, actor, oneSector...)

		// Declare the sector as faulted
		actor.declareFaults(rt, oneSector...)

		// Declare recoveries updates state
		st := getState(rt)
		dlIdx, pIdx, err := st.FindSector(rt.AdtStore(), oneSector[0].SectorNumber)
		require.NoError(t, err)
		actor.declareRecoveries(rt, dlIdx, pIdx, bf(uint64(oneSector[0].SectorNumber)), big.Zero())

		dl := actor.getDeadline(rt, dlIdx)
		p, err := dl.LoadPartition(rt.AdtStore(), pIdx)
		require.NoError(t, err)
		assert.Equal(t, p.Faults, p.Recoveries)
		actor.checkState(rt)
	})

	t.Run("recovery must pay back fee debt", func(t *testing.T) {
		rt := builder.Build(t)
		actor.constructAndVerify(rt)
		oneSector := actor.commitAndProveSectors(rt, 1, defaultSectorExpiration, nil, true)
		// advance to first proving period and submit so we'll have time to declare the fault next cycle
		advanceAndSubmitPoSts(rt, actor, oneSector...)

		// Fault will take miner into fee debt
		st := getState(rt)
		rt.SetBalance(big.Sum(st.PreCommitDeposits, st.InitialPledge, st.LockedFunds))

		actor.declareFaults(rt, oneSector...)

		st = getState(rt)
		dlIdx, pIdx, err := st.FindSector(rt.AdtStore(), oneSector[0].SectorNumber)
		require.NoError(t, err)

		// Skip to end of proving period.
		dlinfo := actor.deadline(rt)
		for dlinfo.Index != dlIdx {
			dlinfo = advanceDeadline(rt, actor, &cronConfig{})
		}

		// Can't pay during this deadline so miner goes into fee debt
		ongoingPwr := miner.PowerForSectors(actor.sectorSize, oneSector)
		ff := miner.PledgePenaltyForContinuedFault(actor.epochRewardSmooth, actor.epochQAPowerSmooth, ongoingPwr.QA)
		advanceDeadline(rt, actor, &cronConfig{
			continuedFaultsPenalty: big.Zero(), // fee is instead added to debt
		})

		st = getState(rt)
		assert.Equal(t, ff, st.FeeDebt)

		// Recovery fails when it can't pay back fee debt
		rt.ExpectAbortContainsMessage(exitcode.ErrInsufficientFunds, "unlocked balance can not repay fee debt", func() {
			actor.declareRecoveries(rt, dlIdx, pIdx, bf(uint64(oneSector[0].SectorNumber)), big.Zero())
		})

		// Recovery pays back fee debt and IP requirements and succeeds
		funds := big.Add(ff, st.InitialPledge)
		rt.SetBalance(funds) // this is how we send funds along with recovery message using mock rt
		actor.declareRecoveries(rt, dlIdx, pIdx, bf(uint64(oneSector[0].SectorNumber)), ff)

		dl := actor.getDeadline(rt, dlIdx)
		p, err := dl.LoadPartition(rt.AdtStore(), pIdx)
		require.NoError(t, err)
		assert.Equal(t, p.Faults, p.Recoveries)
		st = getState(rt)
		assert.Equal(t, big.Zero(), st.FeeDebt)
		actor.checkState(rt)
	})

	t.Run("recovery fails during active consensus fault", func(t *testing.T) {
		rt := builder.Build(t)
		actor.constructAndVerify(rt)
		oneSector := actor.commitAndProveSectors(rt, 1, defaultSectorExpiration, nil, true)

		// consensus fault
		actor.reportConsensusFault(rt, addr.TestAddress, &runtime.ConsensusFault{
			Target: actor.receiver,
			Epoch:  rt.Epoch() - 1,
			Type:   runtime.ConsensusFaultDoubleForkMining,
		})

		// advance to first proving period and submit so we'll have time to declare the fault next cycle
		advanceAndSubmitPoSts(rt, actor, oneSector...)

		// Declare the sector as faulted
		actor.declareFaults(rt, oneSector...)

		st := getState(rt)
		dlIdx, pIdx, err := st.FindSector(rt.AdtStore(), oneSector[0].SectorNumber)
		require.NoError(t, err)
		rt.ExpectAbortContainsMessage(exitcode.ErrForbidden, "recovery not allowed during active consensus fault", func() {
			actor.declareRecoveries(rt, dlIdx, pIdx, bf(uint64(oneSector[0].SectorNumber)), big.Zero())
		})
		actor.checkState(rt)
	})
}

func TestExtendSectorExpiration(t *testing.T) {
	periodOffset := abi.ChainEpoch(100)
	actor := newHarness(t, periodOffset)
	precommitEpoch := abi.ChainEpoch(1)
	builder := builderForHarness(actor).
		WithEpoch(precommitEpoch).
		WithBalance(bigBalance, big.Zero())

	commitSector := func(t *testing.T, rt *mock.Runtime) *miner.SectorOnChainInfo {
		actor.constructAndVerify(rt)
		sectorInfo := actor.commitAndProveSectors(rt, 1, defaultSectorExpiration, nil, true)
		return sectorInfo[0]
	}

	t.Run("rejects negative extension", func(t *testing.T) {
		rt := builder.Build(t)
		sector := commitSector(t, rt)

		// attempt to shorten epoch
		newExpiration := sector.Expiration - abi.ChainEpoch(miner.WPoStProvingPeriod)

		// find deadline and partition
		st := getState(rt)
		dlIdx, pIdx, err := st.FindSector(rt.AdtStore(), sector.SectorNumber)
		require.NoError(t, err)

		params := &miner.ExtendSectorExpirationParams{
			Extensions: []miner.ExpirationExtension{{
				Deadline:      dlIdx,
				Partition:     pIdx,
				Sectors:       bf(uint64(sector.SectorNumber)),
				NewExpiration: newExpiration,
			}},
		}

		rt.ExpectAbortContainsMessage(exitcode.ErrIllegalArgument, fmt.Sprintf("cannot reduce sector %d's expiration", sector.SectorNumber), func() {
			actor.extendSectors(rt, params)
		})
		actor.checkState(rt)
	})

	t.Run("rejects extension too far in future", func(t *testing.T) {
		rt := builder.Build(t)
		sector := commitSector(t, rt)

		// extend by even proving period after max
		rt.SetEpoch(sector.Expiration)
		extension := miner.WPoStProvingPeriod * (miner.MaxSectorExpirationExtension/miner.WPoStProvingPeriod + 1)
		newExpiration := rt.Epoch() + extension

		// find deadline and partition
		st := getState(rt)
		dlIdx, pIdx, err := st.FindSector(rt.AdtStore(), sector.SectorNumber)
		require.NoError(t, err)

		params := &miner.ExtendSectorExpirationParams{
			Extensions: []miner.ExpirationExtension{{
				Deadline:      dlIdx,
				Partition:     pIdx,
				Sectors:       bf(uint64(sector.SectorNumber)),
				NewExpiration: newExpiration,
			}},
		}

		expectedMessage := fmt.Sprintf("cannot be more than %d past current epoch", miner.MaxSectorExpirationExtension)
		rt.ExpectAbortContainsMessage(exitcode.ErrIllegalArgument, expectedMessage, func() {
			actor.extendSectors(rt, params)
		})
		actor.checkState(rt)
	})

	t.Run("rejects extension past max for seal proof", func(t *testing.T) {
		rt := builder.Build(t)
		sector := commitSector(t, rt)
		// and prove it once to activate it.
		advanceAndSubmitPoSts(rt, actor, sector)

		maxLifetime, err := builtin.SealProofSectorMaximumLifetime(sector.SealProof, network.VersionMax)
		require.NoError(t, err)

		st := getState(rt)
		dlIdx, pIdx, err := st.FindSector(rt.AdtStore(), sector.SectorNumber)
		require.NoError(t, err)

		// extend sector until just below threshold
		rt.SetEpoch(sector.Expiration)
		extension := abi.ChainEpoch(miner.MinSectorExpiration)
		expiration := sector.Expiration + extension
		for ; expiration-sector.Activation < maxLifetime; expiration += extension {
			params := &miner.ExtendSectorExpirationParams{
				Extensions: []miner.ExpirationExtension{{
					Deadline:      dlIdx,
					Partition:     pIdx,
					Sectors:       bf(uint64(sector.SectorNumber)),
					NewExpiration: expiration,
				}},
			}

			actor.extendSectors(rt, params)
			sector.Expiration = expiration
			rt.SetEpoch(expiration)
		}

		// next extension fails because it extends sector past max lifetime
		params := &miner.ExtendSectorExpirationParams{
			Extensions: []miner.ExpirationExtension{{
				Deadline:      dlIdx,
				Partition:     pIdx,
				Sectors:       bf(uint64(sector.SectorNumber)),
				NewExpiration: expiration,
			}},
		}

		rt.ExpectAbortContainsMessage(exitcode.ErrIllegalArgument, "total sector lifetime", func() {
			actor.extendSectors(rt, params)
		})

		actor.checkState(rt)
	})

	t.Run("updates expiration with valid params", func(t *testing.T) {
		rt := builder.Build(t)
		oldSector := commitSector(t, rt)
		advanceAndSubmitPoSts(rt, actor, oldSector)

		st := getState(rt)
		dlIdx, pIdx, err := st.FindSector(rt.AdtStore(), oldSector.SectorNumber)
		require.NoError(t, err)

		extension := 42 * miner.WPoStProvingPeriod
		newExpiration := oldSector.Expiration + extension
		params := &miner.ExtendSectorExpirationParams{
			Extensions: []miner.ExpirationExtension{{
				Deadline:      dlIdx,
				Partition:     pIdx,
				Sectors:       bf(uint64(oldSector.SectorNumber)),
				NewExpiration: newExpiration,
			}},
		}

		actor.extendSectors(rt, params)

		// assert sector expiration is set to the new value
		newSector := actor.getSector(rt, oldSector.SectorNumber)
		assert.Equal(t, newExpiration, newSector.Expiration)

		quant := st.QuantSpecForDeadline(dlIdx)

		// assert that new expiration exists
		_, partition := actor.getDeadlineAndPartition(rt, dlIdx, pIdx)
		expirationSet, err := partition.PopExpiredSectors(rt.AdtStore(), newExpiration-1, quant)
		require.NoError(t, err)
		empty, err := expirationSet.IsEmpty()
		require.NoError(t, err)
		assert.True(t, empty)

		expirationSet, err = partition.PopExpiredSectors(rt.AdtStore(), quant.QuantizeUp(newExpiration), quant)
		require.NoError(t, err)
		empty, err = expirationSet.IsEmpty()
		require.NoError(t, err)
		assert.False(t, empty)

		actor.checkState(rt)
	})

	t.Run("updates many sectors", func(t *testing.T) {
		rt := builder.Build(t)
		actor.constructAndVerify(rt)

		const sectorCount = 4000

		// commit a bunch of sectors to ensure that we get multiple partitions.
		sectorInfos := actor.commitAndProveSectors(rt, sectorCount, defaultSectorExpiration, nil, true)
		advanceAndSubmitPoSts(rt, actor, sectorInfos...)

		newExpiration := sectorInfos[0].Expiration + 42*miner.WPoStProvingPeriod

		var params miner.ExtendSectorExpirationParams

		// extend all odd-numbered sectors.
		{
			st := getState(rt)
			deadlines, err := st.LoadDeadlines(rt.AdtStore())
			require.NoError(t, err)
			require.NoError(t, deadlines.ForEach(rt.AdtStore(), func(dlIdx uint64, dl *miner.Deadline) error {
				partitions, err := dl.PartitionsArray(rt.AdtStore())
				require.NoError(t, err)
				var partition miner.Partition
				require.NoError(t, partitions.ForEach(&partition, func(partIdx int64) error {
					oldSectorNos, err := partition.Sectors.All(miner.AddressedSectorsMax)
					require.NoError(t, err)

					// filter out even-numbered sectors.
					newSectorNos := make([]uint64, 0, len(oldSectorNos)/2)
					for _, sno := range oldSectorNos {
						if sno%2 == 0 {
							continue
						}
						newSectorNos = append(newSectorNos, sno)
					}
					params.Extensions = append(params.Extensions, miner.ExpirationExtension{
						Deadline:      dlIdx,
						Partition:     uint64(partIdx),
						Sectors:       bf(newSectorNos...),
						NewExpiration: newExpiration,
					})
					return nil
				}))
				return nil
			}))
		}

		// Make sure we're touching at least two sectors.
		require.GreaterOrEqual(t, len(params.Extensions), 2,
			"test error: this test should touch more than one partition",
		)

		actor.extendSectors(rt, &params)

		{
			st := getState(rt)
			deadlines, err := st.LoadDeadlines(rt.AdtStore())
			require.NoError(t, err)

			// Half the sectors should expire on-time.
			var onTimeTotal uint64
			require.NoError(t, deadlines.ForEach(rt.AdtStore(), func(dlIdx uint64, dl *miner.Deadline) error {
				expirationSet, err := dl.PopExpiredSectors(rt.AdtStore(), newExpiration-1, st.QuantSpecForDeadline(dlIdx))
				require.NoError(t, err)

				count, err := expirationSet.Count()
				require.NoError(t, err)
				onTimeTotal += count
				return nil
			}))
			assert.EqualValues(t, sectorCount/2, onTimeTotal)

			// Half the sectors should expire late.
			var extendedTotal uint64
			require.NoError(t, deadlines.ForEach(rt.AdtStore(), func(dlIdx uint64, dl *miner.Deadline) error {
				expirationSet, err := dl.PopExpiredSectors(rt.AdtStore(), newExpiration-1, st.QuantSpecForDeadline(dlIdx))
				require.NoError(t, err)

				count, err := expirationSet.Count()
				require.NoError(t, err)
				extendedTotal += count
				return nil
			}))
			assert.EqualValues(t, sectorCount/2, extendedTotal)
		}

		actor.checkState(rt)
	})

	t.Run("supports extensions off deadline boundary", func(t *testing.T) {
		rt := builder.Build(t)
		oldSector := commitSector(t, rt)
		advanceAndSubmitPoSts(rt, actor, oldSector)

		st := getState(rt)
		dlIdx, pIdx, err := st.FindSector(rt.AdtStore(), oldSector.SectorNumber)
		require.NoError(t, err)

		extension := 42*miner.WPoStProvingPeriod + miner.WPoStProvingPeriod/3
		newExpiration := oldSector.Expiration + extension
		params := &miner.ExtendSectorExpirationParams{
			Extensions: []miner.ExpirationExtension{{
				Deadline:      dlIdx,
				Partition:     pIdx,
				Sectors:       bf(uint64(oldSector.SectorNumber)),
				NewExpiration: newExpiration,
			}},
		}

		actor.extendSectors(rt, params)

		// assert sector expiration is set to the new value
		st = getState(rt)
		newSector := actor.getSector(rt, oldSector.SectorNumber)
		assert.Equal(t, newExpiration, newSector.Expiration)

		// advance clock to expiration
		rt.SetEpoch(newSector.Expiration)
		st.ProvingPeriodStart += miner.WPoStProvingPeriod * ((rt.Epoch()-st.ProvingPeriodStart)/miner.WPoStProvingPeriod + 1)
		rt.ReplaceState(st)

		// confirm it is not in sector's deadline
		dlinfo := actor.deadline(rt)
		assert.NotEqual(t, dlIdx, dlinfo.Index)

		// advance to deadline and submit one last PoSt
		for dlinfo.Index != dlIdx {
			dlinfo = advanceDeadline(rt, actor, &cronConfig{})
		}
		partitions := []miner.PoStPartition{
			{Index: pIdx, Skipped: bitfield.New()},
		}
		actor.submitWindowPoSt(rt, dlinfo, partitions, []*miner.SectorOnChainInfo{newSector}, nil)

		// advance one more time. No missed PoSt fees are charged. Total Power and pledge are lowered.
		pwr := miner.PowerForSectors(actor.sectorSize, []*miner.SectorOnChainInfo{newSector}).Neg()
		advanceDeadline(rt, actor, &cronConfig{
			noEnrollment:              true,
			expiredSectorsPowerDelta:  &pwr,
			expiredSectorsPledgeDelta: newSector.InitialPledge.Neg(),
		})
		st = getState(rt)
		assert.False(t, st.DeadlineCronActive)
		actor.checkState(rt)
	})

	t.Run("prevents extending old seal proof types", func(t *testing.T) {
		actor := newHarness(t, periodOffset)
		actor.setProofType(abi.RegisteredSealProof_StackedDrg32GiBV1)
		rt := builderForHarness(actor).
			WithBalance(bigBalance, big.Zero()).
			Build(t)
		rt.SetNetworkVersion(network.Version7)
		actor.constructAndVerify(rt)

		// Commit and prove first sector with V1
		rt.SetEpoch(periodOffset + miner.WPoStChallengeWindow)
		sector := actor.commitAndProveSector(rt, 101, defaultSectorExpiration, nil)
		assert.Equal(t, abi.RegisteredSealProof_StackedDrg32GiBV1, sector.SealProof)

		st := getState(rt)
		dlIdx, pIdx, err := st.FindSector(rt.AdtStore(), sector.SectorNumber)
		require.NoError(t, err)

		newExpiration := sector.Expiration + abi.ChainEpoch(miner.MinSectorExpiration)
		params := &miner.ExtendSectorExpirationParams{
			Extensions: []miner.ExpirationExtension{{
				Deadline:      dlIdx,
				Partition:     pIdx,
				Sectors:       bf(uint64(sector.SectorNumber)),
				NewExpiration: newExpiration,
			}},
		}

		rt.ExpectAbortContainsMessage(exitcode.ErrForbidden, "unsupported seal type", func() {
			actor.extendSectors(rt, params)
		})
		actor.checkState(rt)
	})
}

func TestTerminateSectors(t *testing.T) {
	periodOffset := abi.ChainEpoch(100)
	actor := newHarness(t, periodOffset)
	builder := builderForHarness(actor).
		WithBalance(big.Mul(big.NewInt(1e18), big.NewInt(200000)), big.Zero())

	t.Run("removes sector with correct accounting", func(t *testing.T) {
		rt := builder.Build(t)
		actor.constructAndVerify(rt)
		rt.SetEpoch(abi.ChainEpoch(1))
		sectorInfo := actor.commitAndProveSectors(rt, 1, defaultSectorExpiration, nil, true)
		sector := sectorInfo[0]
		advanceAndSubmitPoSts(rt, actor, sector)

		// A miner will pay the minimum of termination fee and locked funds. Add some locked funds to ensure
		// correct fee calculation is used.
		actor.applyRewards(rt, bigRewards, big.Zero())
		st := getState(rt)
		initialLockedFunds := st.LockedFunds

		sectorSize, err := sector.SealProof.SectorSize()
		require.NoError(t, err)
		sectorPower := miner.QAPowerForSector(sectorSize, sector)
		dayReward := miner.ExpectedRewardForPower(actor.epochRewardSmooth, actor.epochQAPowerSmooth, sectorPower, builtin.EpochsInDay)
		twentyDayReward := miner.ExpectedRewardForPower(actor.epochRewardSmooth, actor.epochQAPowerSmooth, sectorPower, miner.InitialPledgeProjectionPeriod)
		sectorAge := rt.Epoch() - sector.Activation
		expectedFee := miner.PledgePenaltyForTermination(dayReward, sectorAge, twentyDayReward, actor.epochQAPowerSmooth, sectorPower, actor.epochRewardSmooth, big.Zero(), 0)

		sectors := bf(uint64(sector.SectorNumber))
		actor.terminateSectors(rt, sectors, expectedFee)

		{
			st := getState(rt)

			// expect sector to be marked as terminated and the early termination queue to be empty (having been fully processed)
			_, partition := actor.findSector(rt, sector.SectorNumber)
			terminated, err := partition.Terminated.IsSet(uint64(sector.SectorNumber))
			require.NoError(t, err)
			assert.True(t, terminated)
			result, _, err := partition.PopEarlyTerminations(rt.AdtStore(), 1000)
			require.NoError(t, err)
			assert.True(t, result.IsEmpty())

			// expect fee to have been unlocked and burnt
			assert.Equal(t, big.Sub(initialLockedFunds, expectedFee), st.LockedFunds)

			// expect pledge requirement to have been decremented
			assert.Equal(t, big.Zero(), st.InitialPledge)
		}
		actor.checkState(rt)
	})

	t.Run("charges correct fee for young termination of committed capacity upgrade", func(t *testing.T) {
		actor := newHarness(t, periodOffset)
		rt := builderForHarness(actor).
			WithBalance(bigBalance, big.Zero()).
			Build(t)
		actor.constructAndVerify(rt)

		// Move the current epoch forward so that the first deadline is a stable candidate for both sectors
		rt.SetEpoch(periodOffset + miner.WPoStChallengeWindow)

		// Commit a sector to upgrade
		daysBeforeUpgrade := 4
		// push expiration so we don't hit minimum lifetime limits when upgrading with the same expiration
		oldExpiration := defaultSectorExpiration + daysBeforeUpgrade
		oldSector := actor.commitAndProveSector(rt, 1, uint64(oldExpiration), nil)
		advanceAndSubmitPoSts(rt, actor, oldSector) // activate power
		st := getState(rt)
		dlIdx, partIdx, err := st.FindSector(rt.AdtStore(), oldSector.SectorNumber)
		require.NoError(t, err)

		// advance clock so upgrade happens later
		for i := 0; i < daysBeforeUpgrade; i++ { // 4 * 2880 = 11,520
			advanceAndSubmitPoSts(rt, actor, oldSector)
		}

		challengeEpoch := rt.Epoch() - 1
		upgradeParams := actor.makePreCommit(200, challengeEpoch, oldSector.Expiration, []abi.DealID{1})
		upgradeParams.ReplaceCapacity = true
		upgradeParams.ReplaceSectorDeadline = dlIdx
		upgradeParams.ReplaceSectorPartition = partIdx
		upgradeParams.ReplaceSectorNumber = oldSector.SectorNumber
		upgrade := actor.preCommitSector(rt, upgradeParams, preCommitConf{}, false)

		// Prove new sector
		rt.SetEpoch(upgrade.PreCommitEpoch + miner.PreCommitChallengeDelay + 1)
		newSector := actor.proveCommitSectorAndConfirm(rt, upgrade, makeProveCommit(upgrade.Info.SectorNumber), proveCommitConf{})

		// Expect replace parameters have been set
		assert.Equal(t, oldSector.ExpectedDayReward, newSector.ReplacedDayReward)
		assert.Equal(t, rt.Epoch()-oldSector.Activation, newSector.ReplacedSectorAge)

		// advance to deadline of new and old sectors
		dlInfo := actor.currentDeadline(rt)
		for dlInfo.Index != dlIdx {
			dlInfo = advanceDeadline(rt, actor, &cronConfig{})
		}
		/**/
		// PoSt both sectors. They both gain power and no penalties are incurred.
		rt.SetEpoch(dlInfo.Last())
		oldPower := miner.NewPowerPair(big.NewInt(int64(actor.sectorSize)), miner.QAPowerForSector(actor.sectorSize, oldSector))
		newPower := miner.NewPowerPair(big.NewInt(int64(actor.sectorSize)), miner.QAPowerForSector(actor.sectorSize, newSector))
		partitions := []miner.PoStPartition{
			{Index: partIdx, Skipped: bitfield.New()},
		}
		actor.submitWindowPoSt(rt, dlInfo, partitions, []*miner.SectorOnChainInfo{newSector, oldSector}, &poStConfig{
			expectedPowerDelta: newPower,
		})

		// replaced sector expires at cron, removing its power and pledge.
		expectedPowerDelta := oldPower.Neg()
		actor.onDeadlineCron(rt, &cronConfig{
			expiredSectorsPowerDelta:  &expectedPowerDelta,
			expiredSectorsPledgeDelta: oldSector.InitialPledge.Neg(),
			expectedEnrollment:        rt.Epoch() + miner.WPoStChallengeWindow,
		})
		actor.checkState(rt)

		// advance clock a little and terminate new sector
		rt.SetEpoch(rt.Epoch() + 5_000)

		// Add some locked funds to ensure full termination fee appears as pledge change.
		actor.applyRewards(rt, bigRewards, big.Zero())

		sectorPower := miner.QAPowerForSector(actor.sectorSize, newSector)
		twentyDayReward := miner.ExpectedRewardForPower(actor.epochRewardSmooth, actor.epochQAPowerSmooth, sectorPower, miner.InitialPledgeProjectionPeriod)
		newSectorAge := rt.Epoch() - newSector.Activation
		oldSectorAge := newSector.Activation - oldSector.Activation
		expectedFee := miner.PledgePenaltyForTermination(newSector.ExpectedDayReward, newSectorAge, twentyDayReward,
			actor.epochQAPowerSmooth, sectorPower, actor.epochRewardSmooth, oldSector.ExpectedDayReward, oldSectorAge)

		sectors := bf(uint64(newSector.SectorNumber))
		actor.terminateSectors(rt, sectors, expectedFee)
		actor.checkState(rt)
	})

	t.Run("cannot terminate a sector when the challenge window is open", func(t *testing.T) {
		rt := builder.Build(t)
		actor.constructAndVerify(rt)
		rt.SetEpoch(abi.ChainEpoch(1))
		sectorInfo := actor.commitAndProveSectors(rt, 1, defaultSectorExpiration, nil, true)
		sector := sectorInfo[0]

		st := getState(rt)
		dlIdx, pIdx, err := st.FindSector(rt.AdtStore(), sector.SectorNumber)
		require.NoError(t, err)

		// advance into the deadline, but not past it.
		dlinfo := actor.deadline(rt)
		for dlinfo.Index != dlIdx {
			dlinfo = advanceDeadline(rt, actor, &cronConfig{})
		}

		params := &miner.TerminateSectorsParams{Terminations: []miner.TerminationDeclaration{{
			Deadline:  dlIdx,
			Partition: pIdx,
			Sectors:   bf(uint64(sector.SectorNumber)),
		}}}
		rt.SetCaller(actor.worker, builtin.AccountActorCodeID)
		rt.ExpectValidateCallerAddr(append(actor.controlAddrs, actor.owner, actor.worker)...)
		rt.ExpectAbortContainsMessage(exitcode.ErrIllegalArgument, "cannot terminate sectors in immutable deadline", func() {
			rt.Call(actor.a.TerminateSectors, params)
		})

		actor.checkState(rt)
	})

}

func TestWithdrawBalance(t *testing.T) {
	periodOffset := abi.ChainEpoch(100)
	actor := newHarness(t, periodOffset)
	builder := builderForHarness(actor).
		WithBalance(bigBalance, big.Zero())

	onePercentBalance := big.Div(bigBalance, big.NewInt(100))

	t.Run("happy path withdraws funds", func(t *testing.T) {
		rt := builder.Build(t)
		actor.constructAndVerify(rt)

		// withdraw 1% of balance
		actor.withdrawFunds(rt, onePercentBalance, onePercentBalance, big.Zero())
		actor.checkState(rt)
	})

	t.Run("fails if miner can't repay fee debt", func(t *testing.T) {
		rt := builder.Build(t)
		actor.constructAndVerify(rt)

		st := getState(rt)
		st.FeeDebt = big.Add(rt.Balance(), abi.NewTokenAmount(1e18))
		rt.ReplaceState(st)
		rt.ExpectAbortContainsMessage(exitcode.ErrInsufficientFunds, "unlocked balance can not repay fee debt", func() {
			actor.withdrawFunds(rt, onePercentBalance, onePercentBalance, big.Zero())
		})
		actor.checkState(rt)
	})

	t.Run("withdraw only what we can after fee debt", func(t *testing.T) {
		rt := builder.Build(t)
		actor.constructAndVerify(rt)

		st := getState(rt)
		feeDebt := big.Sub(bigBalance, onePercentBalance)
		st.FeeDebt = feeDebt
		rt.ReplaceState(st)

		requested := rt.Balance()
		expectedWithdraw := big.Sub(requested, feeDebt)
		actor.withdrawFunds(rt, requested, expectedWithdraw, feeDebt)
		actor.checkState(rt)
	})
}

func TestRepayDebts(t *testing.T) {
	actor := newHarness(t, abi.ChainEpoch(100))
	builder := builderForHarness(actor).
		WithBalance(big.Zero(), big.Zero())

	t.Run("repay with no avaialable funds does nothing", func(t *testing.T) {
		rt := builder.Build(t)
		actor.constructAndVerify(rt)

		// introduce fee debt
		st := getState(rt)
		feeDebt := big.Mul(big.NewInt(4), big.NewInt(1e18))
		st.FeeDebt = feeDebt
		rt.ReplaceState(st)

		actor.repayDebt(rt, big.Zero(), big.Zero(), big.Zero())

		st = getState(rt)
		assert.Equal(t, feeDebt, st.FeeDebt)
		actor.checkState(rt)
	})

	t.Run("pay debt entirely from balance", func(t *testing.T) {
		rt := builder.Build(t)
		actor.constructAndVerify(rt)

		// introduce fee debt
		st := getState(rt)
		feeDebt := big.Mul(big.NewInt(4), big.NewInt(1e18))
		st.FeeDebt = feeDebt
		rt.ReplaceState(st)

		debtToRepay := big.Mul(big.NewInt(2), feeDebt)
		actor.repayDebt(rt, debtToRepay, big.Zero(), feeDebt)

		st = getState(rt)
		assert.Equal(t, big.Zero(), st.FeeDebt)
		actor.checkState(rt)
	})

	t.Run("partially repay debt", func(t *testing.T) {
		rt := builder.Build(t)
		actor.constructAndVerify(rt)

		// introduce fee debt
		st := getState(rt)
		feeDebt := big.Mul(big.NewInt(4), big.NewInt(1e18))
		st.FeeDebt = feeDebt
		rt.ReplaceState(st)

		debtToRepay := big.Mul(big.NewInt(3), big.Div(feeDebt, big.NewInt(4)))
		actor.repayDebt(rt, debtToRepay, big.Zero(), debtToRepay)

		st = getState(rt)
		assert.Equal(t, big.Div(feeDebt, big.NewInt(4)), st.FeeDebt)
		actor.checkState(rt)
	})

	t.Run("pay debt partially from vested funds", func(t *testing.T) {
		rt := builder.Build(t)
		actor.constructAndVerify(rt)

		rewardAmount := big.Mul(big.NewInt(4), big.NewInt(1e18))
		amountLocked, _ := miner.LockedRewardFromReward(rewardAmount)
		rt.SetBalance(amountLocked)
		actor.applyRewards(rt, rewardAmount, big.Zero())
		require.Equal(t, amountLocked, actor.getLockedFunds(rt))

		// introduce fee debt
		st := getState(rt)
		feeDebt := big.Mul(big.NewInt(4), big.NewInt(1e18))
		st.FeeDebt = feeDebt
		rt.ReplaceState(st)

		// send 1 FIL and repay all debt from vesting funds and balance
		actor.repayDebt(rt,
			big.NewInt(1e18), // send 1 FIL
			amountLocked,     // 3 FIL comes from vesting funds
			big.NewInt(1e18)) // 1 FIL sent from balance

		st = getState(rt)
		assert.Equal(t, big.Zero(), st.FeeDebt)
		actor.checkState(rt)
	})
}

func TestChangePeerID(t *testing.T) {
	periodOffset := abi.ChainEpoch(100)
	actor := newHarness(t, periodOffset)
	builder := builderForHarness(actor).
		WithBalance(bigBalance, big.Zero())

	t.Run("successfully change peer id", func(t *testing.T) {
		rt := builder.Build(t)
		actor.constructAndVerify(rt)

		newPID := tutil.MakePID("test-change-peer-id")
		actor.changePeerID(rt, newPID)
		actor.checkState(rt)
	})
}

func TestCompactPartitions(t *testing.T) {
	periodOffset := abi.ChainEpoch(100)
	actor := newHarness(t, periodOffset)
	builder := builderForHarness(actor).
		WithBalance(bigBalance, big.Zero())

	assertSectorExists := func(store adt.Store, st *miner.State, sectorNum abi.SectorNumber, expectPart uint64, expectDeadline uint64) {
		_, found, err := st.GetSector(store, sectorNum)
		require.NoError(t, err)
		require.True(t, found)

		deadline, pid, err := st.FindSector(store, sectorNum)
		require.NoError(t, err)
		require.EqualValues(t, expectPart, pid)
		require.EqualValues(t, expectDeadline, deadline)
	}

	assertSectorNotFound := func(store adt.Store, st *miner.State, sectorNum abi.SectorNumber) {
		_, found, err := st.GetSector(store, sectorNum)
		require.NoError(t, err)
		require.False(t, found)

		_, _, err = st.FindSector(store, sectorNum)
		require.Error(t, err)
		require.Contains(t, err.Error(), "not due at any deadline")
	}

	t.Run("compacting a partition with both live and dead sectors removes the dead sectors but retains the live sectors", func(t *testing.T) {
		rt := builder.Build(t)
		actor.constructAndVerify(rt)

		rt.SetEpoch(200)
		// create 4 sectors in partition 0
		info := actor.commitAndProveSectors(rt, 4, defaultSectorExpiration, [][]abi.DealID{{10}, {20}, {30}, {40}}, true)

		advanceAndSubmitPoSts(rt, actor, info...) // prove and activate power.

		sector1 := info[0].SectorNumber
		sector2 := info[1].SectorNumber
		sector3 := info[2].SectorNumber
		sector4 := info[3].SectorNumber

		// terminate sector1
		rt.SetEpoch(rt.Epoch() + 100)
		actor.applyRewards(rt, bigRewards, big.Zero())
		tsector := info[0]
		sectorSize, err := tsector.SealProof.SectorSize()
		require.NoError(t, err)
		sectorPower := miner.QAPowerForSector(sectorSize, tsector)
		dayReward := miner.ExpectedRewardForPower(actor.epochRewardSmooth, actor.epochQAPowerSmooth, sectorPower, builtin.EpochsInDay)
		twentyDayReward := miner.ExpectedRewardForPower(actor.epochRewardSmooth, actor.epochQAPowerSmooth, sectorPower, miner.InitialPledgeProjectionPeriod)
		sectorAge := rt.Epoch() - tsector.Activation
		expectedFee := miner.PledgePenaltyForTermination(dayReward, sectorAge, twentyDayReward, actor.epochQAPowerSmooth,
			sectorPower, actor.epochRewardSmooth, big.Zero(), 0)

		sectors := bitfield.NewFromSet([]uint64{uint64(sector1)})
		actor.terminateSectors(rt, sectors, expectedFee)

		// Wait WPoStProofChallengePeriod epochs so we can compact the sector.
		advanceToEpochWithCron(rt, actor, rt.Epoch()+miner.WPoStDisputeWindow)

		// compacting partition will remove sector1 but retain sector 2, 3 and 4.
		partId := uint64(0)
		deadlineId := uint64(0)
		partitions := bitfield.NewFromSet([]uint64{partId})
		actor.compactPartitions(rt, deadlineId, partitions)

		st := getState(rt)
		assertSectorExists(rt.AdtStore(), st, sector2, partId, deadlineId)
		assertSectorExists(rt.AdtStore(), st, sector3, partId, deadlineId)
		assertSectorExists(rt.AdtStore(), st, sector4, partId, deadlineId)

		assertSectorNotFound(rt.AdtStore(), st, sector1)
		actor.checkState(rt)
	})

	t.Run("fail to compact partitions with faults", func(T *testing.T) {
		rt := builder.Build(t)
		actor.constructAndVerify(rt)

		rt.SetEpoch(200)
		// create 2 sectors in partition 0
		info := actor.commitAndProveSectors(rt, 2, defaultSectorExpiration, [][]abi.DealID{{10}, {20}}, true)
		advanceAndSubmitPoSts(rt, actor, info...) // prove and activate power.

		// fault sector1
		actor.declareFaults(rt, info[0])

		// Wait WPoStProofChallengePeriod epochs so we can compact the sector.
		advanceToEpochWithCron(rt, actor, rt.Epoch()+miner.WPoStDisputeWindow)

		partId := uint64(0)
		deadlineId := uint64(0)
		rt.ExpectAbortContainsMessage(exitcode.ErrIllegalArgument, "failed to remove partitions from deadline 0: while removing partitions: cannot remove partition 0: has faults", func() {
			partitions := bitfield.NewFromSet([]uint64{partId})
			actor.compactPartitions(rt, deadlineId, partitions)
		})
		actor.checkState(rt)
	})

	t.Run("fails to compact partitions with unproven sectors", func(T *testing.T) {
		rt := builder.Build(t)
		actor.constructAndVerify(rt)

		// Wait until deadline 0 (the one to which we'll assign the
		// sector) has elapsed. That'll let us commit, prove, then wait
		// finality epochs.
		st := getState(rt)
		deadlineEpoch := miner.NewDeadlineInfo(st.ProvingPeriodStart, 0, rt.Epoch()).NextNotElapsed().NextOpen()
		rt.SetEpoch(deadlineEpoch)

		// create 2 sectors in partition 0
		actor.commitAndProveSectors(rt, 2, defaultSectorExpiration, [][]abi.DealID{{10}, {20}}, true)

		// Wait WPoStProofChallengePeriod epochs so we can compact the sector.
		advanceToEpochWithCron(rt, actor, rt.Epoch()+miner.WPoStDisputeWindow)

		partId := uint64(0)
		deadlineId := uint64(0)
		rt.ExpectAbortContainsMessage(exitcode.ErrIllegalArgument, "failed to remove partitions from deadline 0: while removing partitions: cannot remove partition 0: has unproven sectors", func() {
			partitions := bitfield.NewFromSet([]uint64{partId})
			actor.compactPartitions(rt, deadlineId, partitions)
		})
		actor.checkState(rt)
	})

	t.Run("fails if deadline is equal to WPoStPeriodDeadlines", func(t *testing.T) {
		rt := builder.Build(t)
		actor.constructAndVerify(rt)

		rt.ExpectAbortContainsMessage(exitcode.ErrIllegalArgument, "invalid deadline 48", func() {
			actor.compactPartitions(rt, miner.WPoStPeriodDeadlines, bitfield.New())
		})
		actor.checkState(rt)
	})

	t.Run("fails if deadline is open for challenging", func(t *testing.T) {
		rt := builder.Build(t)
		actor.constructAndVerify(rt)

		rt.SetEpoch(periodOffset)
		rt.ExpectAbort(exitcode.ErrForbidden, func() {
			actor.compactPartitions(rt, 0, bitfield.New())
		})
		actor.checkState(rt)
	})

	t.Run("fails if deadline is next up to be challenged", func(t *testing.T) {
		rt := builder.Build(t)
		actor.constructAndVerify(rt)

		rt.SetEpoch(periodOffset)
		rt.ExpectAbort(exitcode.ErrForbidden, func() {
			actor.compactPartitions(rt, 1, bitfield.New())
		})
		actor.checkState(rt)
	})

	t.Run("the deadline after the next deadline should still be open for compaction", func(t *testing.T) {
		rt := builder.Build(t)
		actor.constructAndVerify(rt)

		rt.SetEpoch(periodOffset)
		actor.compactPartitions(rt, 3, bitfield.New())
		actor.checkState(rt)
	})

	t.Run("deadlines challenged last proving period should still be in the dispute window", func(t *testing.T) {
		rt := builder.Build(t)
		actor.constructAndVerify(rt)

		rt.SetEpoch(periodOffset)
		rt.ExpectAbort(exitcode.ErrForbidden, func() {
			actor.compactPartitions(rt, 47, bitfield.New())
		})
		actor.checkState(rt)
	})

	disputeEnd := periodOffset + miner.WPoStChallengeWindow + miner.WPoStDisputeWindow - 1
	t.Run("compaction should be forbidden during the dispute window", func(t *testing.T) {
		rt := builder.Build(t)
		actor.constructAndVerify(rt)

		rt.SetEpoch(disputeEnd)
		rt.ExpectAbort(exitcode.ErrForbidden, func() {
			actor.compactPartitions(rt, 0, bitfield.New())
		})
		actor.checkState(rt)
	})

	t.Run("compaction should be allowed following the dispute window", func(t *testing.T) {
		rt := builder.Build(t)
		actor.constructAndVerify(rt)

		rt.SetEpoch(disputeEnd + 1)
		actor.compactPartitions(rt, 0, bitfield.New())
		actor.checkState(rt)
	})

	t.Run("fails if partition count is above limit", func(t *testing.T) {
		rt := builder.Build(t)
		actor.constructAndVerify(rt)

		// partition limit is 4 for the default construction
		bf := bitfield.NewFromSet([]uint64{1, 2, 3, 4, 5})

		rt.ExpectAbort(exitcode.ErrIllegalArgument, func() {
			actor.compactPartitions(rt, 1, bf)
		})
		actor.checkState(rt)
	})
}

func TestCheckSectorProven(t *testing.T) {
	periodOffset := abi.ChainEpoch(100)

	t.Run("successfully check sector is proven", func(t *testing.T) {
		actor := newHarness(t, periodOffset)
		rt := builderForHarness(actor).
			WithBalance(bigBalance, big.Zero()).
			Build(t)
		actor.constructAndVerify(rt)

		sectors := actor.commitAndProveSectors(rt, 1, defaultSectorExpiration, [][]abi.DealID{{10}}, true)

		actor.checkSectorProven(rt, sectors[0].SectorNumber)
		actor.checkState(rt)
	})

	t.Run("fails is sector is not found", func(t *testing.T) {
		actor := newHarness(t, periodOffset)
		rt := builderForHarness(actor).
			WithBalance(bigBalance, big.Zero()).
			Build(t)
		actor.constructAndVerify(rt)

		rt.ExpectAbort(exitcode.ErrNotFound, func() {
			actor.checkSectorProven(rt, abi.SectorNumber(1))
		})
		actor.checkState(rt)
	})
}

func TestChangeMultiAddrs(t *testing.T) {
	periodOffset := abi.ChainEpoch(100)

	t.Run("successfully change multiaddrs", func(t *testing.T) {
		actor := newHarness(t, periodOffset)
		builder := builderForHarness(actor).
			WithBalance(bigBalance, big.Zero())
		rt := builder.Build(t)
		actor.constructAndVerify(rt)

		addr1 := abi.Multiaddrs([]byte("addr1"))
		addr2 := abi.Multiaddrs([]byte("addr2"))

		actor.changeMultiAddrs(rt, []abi.Multiaddrs{addr1, addr2})
		actor.checkState(rt)
	})

	t.Run("clear multiaddrs by passing in empty slice", func(t *testing.T) {
		actor := newHarness(t, periodOffset)
		builder := builderForHarness(actor).
			WithBalance(bigBalance, big.Zero())
		rt := builder.Build(t)
		actor.constructAndVerify(rt)

		actor.changeMultiAddrs(rt, nil)
		actor.checkState(rt)
	})
}

func TestChangeWorkerAddress(t *testing.T) {
	periodOffset := abi.ChainEpoch(100)

	setupFunc := func() (*mock.Runtime, *actorHarness) {
		actor := newHarness(t, periodOffset)
		builder := builderForHarness(actor).
			WithBalance(bigBalance, big.Zero())
		rt := builder.Build(t)

		return rt, actor
	}

	t.Run("successfully change ONLY the worker address", func(t *testing.T) {
		rt, actor := setupFunc()
		actor.constructAndVerify(rt)
		originalControlAddrs := actor.controlAddrs

		newWorker := tutil.NewIDAddr(t, 999)

		// set epoch to something close to next deadline so first cron will be before effective date
		currentEpoch := abi.ChainEpoch(2970)
		rt.SetEpoch(currentEpoch)

		effectiveEpoch := currentEpoch + miner.WorkerKeyChangeDelay
		actor.changeWorkerAddress(rt, newWorker, effectiveEpoch, originalControlAddrs)

		// assert change has been made in state
		info := actor.getInfo(rt)
		assert.Equal(t, info.PendingWorkerKey.NewWorker, newWorker)
		assert.Equal(t, info.PendingWorkerKey.EffectiveAt, effectiveEpoch)

		// no change if current epoch is less than effective epoch
		st := getState(rt)
		deadline := st.DeadlineInfo(rt.Epoch())
		rt.SetEpoch(deadline.PeriodEnd())

		info = actor.getInfo(rt)
		require.NotNil(t, info.PendingWorkerKey)
		require.EqualValues(t, actor.worker, info.Worker)

		// move to deadline containing effectiveEpoch
		rt.SetEpoch(effectiveEpoch)

		// enact worker change
		actor.confirmUpdateWorkerKey(rt)

		// assert address has changed
		info = actor.getInfo(rt)
		assert.Equal(t, newWorker, info.Worker)

		// assert control addresses are unchanged
		require.NotEmpty(t, info.ControlAddresses)
		require.Equal(t, originalControlAddrs, info.ControlAddresses)
		actor.checkState(rt)
	})

	t.Run("change cannot be overridden", func(t *testing.T) {
		rt, actor := setupFunc()
		actor.constructAndVerify(rt)
		originalControlAddrs := actor.controlAddrs

		newWorker1 := tutil.NewIDAddr(t, 999)
		newWorker2 := tutil.NewIDAddr(t, 1023)

		// set epoch to something close to next deadline so first cron will be before effective date
		currentEpoch := abi.ChainEpoch(2970)
		rt.SetEpoch(currentEpoch)

		effectiveEpoch := currentEpoch + miner.WorkerKeyChangeDelay
		actor.changeWorkerAddress(rt, newWorker1, effectiveEpoch, originalControlAddrs)

		// no change if current epoch is less than effective epoch
		st := getState(rt)
		deadline := st.DeadlineInfo(rt.Epoch())
		rt.SetEpoch(deadline.PeriodEnd())

		// attempt to change address again
		actor.changeWorkerAddress(rt, newWorker2, rt.Epoch()+miner.WorkerKeyChangeDelay, originalControlAddrs)

		// assert change has not been modified
		info := actor.getInfo(rt)
		assert.Equal(t, info.PendingWorkerKey.NewWorker, newWorker1)
		assert.Equal(t, info.PendingWorkerKey.EffectiveAt, effectiveEpoch)

		rt.SetEpoch(effectiveEpoch)
		actor.confirmUpdateWorkerKey(rt)

		// assert original change is effected
		info = actor.getInfo(rt)
		assert.Equal(t, newWorker1, info.Worker)
		actor.checkState(rt)
	})

	t.Run("successfully resolve AND change ONLY control addresses", func(t *testing.T) {
		rt, actor := setupFunc()
		actor.constructAndVerify(rt)

		c1Id := tutil.NewIDAddr(t, 555)

		c2Id := tutil.NewIDAddr(t, 556)
		c2NonId := tutil.NewBLSAddr(t, 999)
		rt.AddIDAddress(c2NonId, c2Id)

		rt.SetAddressActorType(c1Id, builtin.AccountActorCodeID)
		rt.SetAddressActorType(c2Id, builtin.AccountActorCodeID)

		actor.changeWorkerAddress(rt, actor.worker, abi.ChainEpoch(-1), []addr.Address{c1Id, c2NonId})

		// assert there is no worker change request and worker key is unchanged
		st := getState(rt)
		info, err := st.GetInfo(adt.AsStore(rt))
		require.NoError(t, err)
		require.Equal(t, actor.worker, info.Worker)
		require.Nil(t, info.PendingWorkerKey)
		actor.checkState(rt)
	})

	t.Run("successfully change both worker AND control addresses", func(t *testing.T) {
		rt, actor := setupFunc()
		actor.constructAndVerify(rt)

		newWorker := tutil.NewIDAddr(t, 999)

		c1 := tutil.NewIDAddr(t, 5001)
		c2 := tutil.NewIDAddr(t, 5002)
		rt.SetAddressActorType(c1, builtin.AccountActorCodeID)
		rt.SetAddressActorType(c2, builtin.AccountActorCodeID)

		currentEpoch := abi.ChainEpoch(5)
		rt.SetEpoch(currentEpoch)
		effectiveEpoch := currentEpoch + miner.WorkerKeyChangeDelay
		actor.changeWorkerAddress(rt, newWorker, effectiveEpoch, []addr.Address{c1, c2})

		// set current epoch and update worker key
		rt.SetEpoch(effectiveEpoch)
		actor.confirmUpdateWorkerKey(rt)

		// assert both worker and control addresses have changed
		st := getState(rt)
		info, err := st.GetInfo(adt.AsStore(rt))
		require.NoError(t, err)
		require.NotEmpty(t, info.ControlAddresses)
		require.Equal(t, []addr.Address{c1, c2}, info.ControlAddresses)
		require.Equal(t, newWorker, info.Worker)
		actor.checkState(rt)
	})

	t.Run("successfully clear all control addresses", func(t *testing.T) {
		rt, actor := setupFunc()
		actor.constructAndVerify(rt)

		actor.changeWorkerAddress(rt, actor.worker, abi.ChainEpoch(-1), nil)

		// assert control addresses are cleared
		st := getState(rt)
		info, err := st.GetInfo(adt.AsStore(rt))
		require.NoError(t, err)
		require.Empty(t, info.ControlAddresses)
		actor.checkState(rt)
	})

	t.Run("fails if control addresses length exceeds maximum limit", func(t *testing.T) {
		rt, actor := setupFunc()
		actor.constructAndVerify(rt)

		controlAddrs := make([]addr.Address, 0, miner.MaxControlAddresses+1)
		for i := 0; i <= miner.MaxControlAddresses; i++ {
			controlAddrs = append(controlAddrs, tutil.NewIDAddr(t, uint64(i)))
		}

		rt.ExpectAbortContainsMessage(exitcode.ErrIllegalArgument, "control addresses length", func() {
			actor.changeWorkerAddress(rt, actor.worker, abi.ChainEpoch(-1), controlAddrs)
		})
		actor.checkState(rt)
	})

	t.Run("fails if unable to resolve control address", func(t *testing.T) {
		rt, actor := setupFunc()
		actor.constructAndVerify(rt)
		c1 := tutil.NewBLSAddr(t, 501)

		rt.SetCaller(actor.owner, builtin.AccountActorCodeID)
		param := &miner.ChangeWorkerAddressParams{NewControlAddrs: []addr.Address{c1}}
		rt.ExpectAbort(exitcode.ErrIllegalArgument, func() {
			rt.Call(actor.a.ChangeWorkerAddress, param)
		})
		rt.Verify()
		actor.checkState(rt)
	})

	t.Run("fails if unable to resolve worker address", func(t *testing.T) {
		rt, actor := setupFunc()
		actor.constructAndVerify(rt)
		newWorker := tutil.NewBLSAddr(t, 999)
		rt.SetAddressActorType(newWorker, builtin.AccountActorCodeID)

		rt.SetCaller(actor.owner, builtin.AccountActorCodeID)
		param := &miner.ChangeWorkerAddressParams{NewWorker: newWorker}
		rt.ExpectAbort(exitcode.ErrIllegalArgument, func() {
			rt.Call(actor.a.ChangeWorkerAddress, param)
		})
		rt.Verify()
		actor.checkState(rt)
	})

	t.Run("fails if worker public key is not BLS", func(t *testing.T) {
		rt, actor := setupFunc()
		actor.constructAndVerify(rt)
		newWorker := tutil.NewIDAddr(t, 999)
		rt.SetAddressActorType(newWorker, builtin.AccountActorCodeID)
		key := tutil.NewIDAddr(t, 505)

		rt.ExpectSend(newWorker, builtin.MethodsAccount.PubkeyAddress, nil, big.Zero(), &key, exitcode.Ok)

		rt.SetCaller(actor.owner, builtin.AccountActorCodeID)
		param := &miner.ChangeWorkerAddressParams{NewWorker: newWorker}
		rt.ExpectAbort(exitcode.ErrIllegalArgument, func() {
			rt.Call(actor.a.ChangeWorkerAddress, param)
		})
		rt.Verify()
		actor.checkState(rt)
	})

	t.Run("fails if new worker address does not have a code", func(t *testing.T) {
		rt, actor := setupFunc()
		actor.constructAndVerify(rt)
		newWorker := tutil.NewIDAddr(t, 5001)

		rt.SetCaller(actor.owner, builtin.AccountActorCodeID)
		param := &miner.ChangeWorkerAddressParams{NewWorker: newWorker}
		rt.ExpectAbort(exitcode.ErrIllegalArgument, func() {
			rt.Call(actor.a.ChangeWorkerAddress, param)
		})
		rt.Verify()
		actor.checkState(rt)
	})

	t.Run("fails if new worker is not an account actor", func(t *testing.T) {
		rt, actor := setupFunc()
		actor.constructAndVerify(rt)
		newWorker := tutil.NewIDAddr(t, 999)
		rt.SetAddressActorType(newWorker, builtin.StorageMinerActorCodeID)

		rt.SetCaller(actor.owner, builtin.AccountActorCodeID)
		param := &miner.ChangeWorkerAddressParams{NewWorker: newWorker}
		rt.ExpectAbort(exitcode.ErrIllegalArgument, func() {
			rt.Call(actor.a.ChangeWorkerAddress, param)
		})
		rt.Verify()
		actor.checkState(rt)
	})

	t.Run("fails when caller is not the owner", func(t *testing.T) {
		rt, actor := setupFunc()
		actor.constructAndVerify(rt)
		newWorker := tutil.NewIDAddr(t, 999)
		rt.SetAddressActorType(newWorker, builtin.AccountActorCodeID)

		rt.ExpectValidateCallerAddr(actor.owner)
		rt.ExpectSend(newWorker, builtin.MethodsAccount.PubkeyAddress, nil, big.Zero(), &actor.key, exitcode.Ok)

		rt.SetCaller(actor.worker, builtin.AccountActorCodeID)
		param := &miner.ChangeWorkerAddressParams{NewWorker: newWorker}
		rt.ExpectAbort(exitcode.SysErrForbidden, func() {
			rt.Call(actor.a.ChangeWorkerAddress, param)
		})
		rt.Verify()
		actor.checkState(rt)
	})
}

func TestConfirmUpdateWorkerKey(t *testing.T) {
	periodOffset := abi.ChainEpoch(100)
	newWorker := tutil.NewIDAddr(t, 999)
	currentEpoch := abi.ChainEpoch(5)
	actor := newHarness(t, periodOffset)
	builder := builderForHarness(actor).
		WithBalance(bigBalance, big.Zero())

	t.Run("successfully changes the worker address", func(t *testing.T) {
		rt := builder.Build(t)
		rt.SetEpoch(currentEpoch)
		actor.constructAndVerify(rt)

		effectiveEpoch := currentEpoch + miner.WorkerKeyChangeDelay
		actor.changeWorkerAddress(rt, newWorker, effectiveEpoch, actor.controlAddrs)

		// confirm at effective epoch
		rt.SetEpoch(effectiveEpoch)
		actor.confirmUpdateWorkerKey(rt)

		st := getState(rt)
		info, err := st.GetInfo(adt.AsStore(rt))
		require.NoError(t, err)
		require.Equal(t, info.Worker, newWorker)
		require.Nil(t, info.PendingWorkerKey)
		actor.checkState(rt)
	})

	t.Run("does nothing before the effective date", func(t *testing.T) {
		rt := builder.Build(t)
		rt.SetEpoch(currentEpoch)
		actor.constructAndVerify(rt)

		effectiveEpoch := currentEpoch + miner.WorkerKeyChangeDelay
		actor.changeWorkerAddress(rt, newWorker, effectiveEpoch, actor.controlAddrs)

		// confirm right before the effective epoch
		rt.SetEpoch(effectiveEpoch - 1)
		actor.confirmUpdateWorkerKey(rt)

		st := getState(rt)
		info, err := st.GetInfo(adt.AsStore(rt))
		require.NoError(t, err)
		require.Equal(t, actor.worker, info.Worker)
		require.NotNil(t, info.PendingWorkerKey)
		actor.checkState(rt)
	})

	t.Run("does nothing when no update is set", func(t *testing.T) {
		rt := builder.Build(t)
		rt.SetEpoch(currentEpoch)
		actor.constructAndVerify(rt)

		actor.confirmUpdateWorkerKey(rt)

		st := getState(rt)
		info, err := st.GetInfo(adt.AsStore(rt))
		require.NoError(t, err)
		require.Equal(t, actor.worker, info.Worker)
		require.Nil(t, info.PendingWorkerKey)
		actor.checkState(rt)
	})
}

func TestChangeOwnerAddress(t *testing.T) {
	actor := newHarness(t, 0)
	builder := builderForHarness(actor).
		WithBalance(bigBalance, big.Zero())
	newAddr := tutil.NewIDAddr(t, 1001)
	otherAddr := tutil.NewIDAddr(t, 1002)

	t.Run("successful change", func(t *testing.T) {
		rt := builder.Build(t)
		actor.constructAndVerify(rt)

		rt.SetCaller(actor.owner, builtin.MultisigActorCodeID)
		actor.changeOwnerAddress(rt, newAddr)

		info := actor.getInfo(rt)
		assert.Equal(t, actor.owner, info.Owner)
		assert.Equal(t, newAddr, *info.PendingOwnerAddress)

		rt.SetCaller(newAddr, builtin.MultisigActorCodeID)
		actor.changeOwnerAddress(rt, newAddr)

		info = actor.getInfo(rt)
		assert.Equal(t, newAddr, info.Owner)
		assert.Nil(t, info.PendingOwnerAddress)
	})

	t.Run("proposed must be valid", func(t *testing.T) {
		rt := builder.Build(t)
		actor.constructAndVerify(rt)

		nominees := []addr.Address{
			addr.Undef,
			tutil.NewSECP256K1Addr(t, "asd"),
			tutil.NewBLSAddr(t, 1234),
			tutil.NewActorAddr(t, "asd"),
		}
		rt.SetCaller(actor.owner, builtin.MultisigActorCodeID)
		for _, a := range nominees {
			rt.ExpectAbort(exitcode.ErrIllegalArgument, func() {
				actor.changeOwnerAddress(rt, a)
			})
		}
	})

	t.Run("withdraw proposal", func(t *testing.T) {
		rt := builder.Build(t)
		actor.constructAndVerify(rt)

		rt.SetCaller(actor.owner, builtin.MultisigActorCodeID)
		actor.changeOwnerAddress(rt, newAddr)

		// Revert it
		actor.changeOwnerAddress(rt, actor.owner)

		info := actor.getInfo(rt)
		assert.Equal(t, actor.owner, info.Owner)
		assert.Nil(t, info.PendingOwnerAddress)

		// New address cannot confirm.
		rt.SetCaller(newAddr, builtin.MultisigActorCodeID)
		rt.ExpectAbort(exitcode.SysErrForbidden, func() {
			actor.changeOwnerAddress(rt, newAddr)
		})
	})

	t.Run("only owner can propose", func(t *testing.T) {
		rt := builder.Build(t)
		actor.constructAndVerify(rt)

		rt.SetCaller(actor.worker, builtin.AccountActorCodeID)
		rt.ExpectAbort(exitcode.SysErrForbidden, func() {
			actor.changeOwnerAddress(rt, newAddr)
		})
		rt.SetCaller(otherAddr, builtin.MultisigActorCodeID)
		rt.ExpectAbort(exitcode.SysErrForbidden, func() {
			actor.changeOwnerAddress(rt, newAddr)
		})
	})

	t.Run("only owner can change proposal", func(t *testing.T) {
		rt := builder.Build(t)
		actor.constructAndVerify(rt)

		// Make a proposal
		rt.SetCaller(actor.owner, builtin.MultisigActorCodeID)
		actor.changeOwnerAddress(rt, newAddr)

		rt.SetCaller(actor.worker, builtin.AccountActorCodeID)
		rt.ExpectAbort(exitcode.SysErrForbidden, func() {
			actor.changeOwnerAddress(rt, otherAddr)
		})
		rt.SetCaller(otherAddr, builtin.MultisigActorCodeID)
		rt.ExpectAbort(exitcode.SysErrForbidden, func() {
			actor.changeOwnerAddress(rt, otherAddr)
		})

		// Owner can change it
		rt.SetCaller(actor.owner, builtin.MultisigActorCodeID)
		actor.changeOwnerAddress(rt, otherAddr)
		info := actor.getInfo(rt)
		assert.Equal(t, actor.owner, info.Owner)
		assert.Equal(t, otherAddr, *info.PendingOwnerAddress)

	})

	t.Run("only nominee can confirm", func(t *testing.T) {
		rt := builder.Build(t)
		actor.constructAndVerify(rt)

		// Make a proposal
		rt.SetCaller(actor.owner, builtin.MultisigActorCodeID)
		actor.changeOwnerAddress(rt, newAddr)

		// Owner re-proposing same address doesn't confirm it.
		actor.changeOwnerAddress(rt, newAddr)
		info := actor.getInfo(rt)
		assert.Equal(t, actor.owner, info.Owner)
		assert.Equal(t, newAddr, *info.PendingOwnerAddress) // Still staged

		rt.SetCaller(actor.worker, builtin.AccountActorCodeID)
		rt.ExpectAbort(exitcode.SysErrForbidden, func() {
			actor.changeOwnerAddress(rt, otherAddr)
		})
		rt.SetCaller(otherAddr, builtin.MultisigActorCodeID)
		rt.ExpectAbort(exitcode.SysErrForbidden, func() {
			actor.changeOwnerAddress(rt, otherAddr)
		})

		// New addr can confirm itself
		rt.SetCaller(newAddr, builtin.MultisigActorCodeID)
		actor.changeOwnerAddress(rt, newAddr)
		info = actor.getInfo(rt)
		assert.Equal(t, newAddr, info.Owner)
		assert.Nil(t, info.PendingOwnerAddress)
	})

	t.Run("nominee must confirm self explicitly", func(t *testing.T) {
		rt := builder.Build(t)
		actor.constructAndVerify(rt)

		// Make a proposal
		rt.SetCaller(actor.owner, builtin.MultisigActorCodeID)
		actor.changeOwnerAddress(rt, newAddr)

		rt.SetCaller(newAddr, builtin.MultisigActorCodeID)
		rt.ExpectAbort(exitcode.ErrIllegalArgument, func() {
			actor.changeOwnerAddress(rt, actor.owner) // Not own address
		})
		rt.ExpectAbort(exitcode.ErrIllegalArgument, func() {
			actor.changeOwnerAddress(rt, otherAddr) // Not own address
		})
	})
}

func TestReportConsensusFault(t *testing.T) {
	periodOffset := abi.ChainEpoch(100)
	actor := newHarness(t, periodOffset)
	builder := builderForHarness(actor).
		WithBalance(bigBalance, big.Zero())

	t.Run("invalid report rejected", func(t *testing.T) {
		rt := builder.Build(t)
		actor.constructAndVerify(rt)
		rt.SetEpoch(abi.ChainEpoch(1))

		rt.ExpectAbort(exitcode.ErrIllegalArgument, func() {
			actor.reportConsensusFault(rt, addr.TestAddress, nil)
		})
		actor.checkState(rt)
	})

	t.Run("mis-targeted report rejected", func(t *testing.T) {
		rt := builder.Build(t)
		actor.constructAndVerify(rt)
		rt.SetEpoch(abi.ChainEpoch(1))

		rt.ExpectAbort(exitcode.ErrIllegalArgument, func() {
			actor.reportConsensusFault(rt, addr.TestAddress, &runtime.ConsensusFault{
				Target: tutil.NewIDAddr(t, 1234), // Not receiver
				Epoch:  rt.Epoch() - 1,
				Type:   runtime.ConsensusFaultDoubleForkMining,
			})
		})
		actor.checkState(rt)
	})

	t.Run("Report consensus fault pays reward and charges fee", func(t *testing.T) {
		rt := builder.Build(t)
		actor.constructAndVerify(rt)
		precommitEpoch := abi.ChainEpoch(1)
		rt.SetEpoch(precommitEpoch)

		actor.reportConsensusFault(rt, addr.TestAddress, &runtime.ConsensusFault{
			Target: actor.receiver,
			Epoch:  rt.Epoch() - 1,
			Type:   runtime.ConsensusFaultDoubleForkMining,
		})
		actor.checkState(rt)
	})

	t.Run("Report consensus fault updates consensus fault reported field", func(t *testing.T) {
		rt := builder.Build(t)
		actor.constructAndVerify(rt)
		precommitEpoch := abi.ChainEpoch(1)
		rt.SetEpoch(precommitEpoch)

		startInfo := actor.getInfo(rt)
		assert.Equal(t, abi.ChainEpoch(-1), startInfo.ConsensusFaultElapsed)

		reportEpoch := abi.ChainEpoch(333)
		rt.SetEpoch(reportEpoch)

		actor.reportConsensusFault(rt, addr.TestAddress, &runtime.ConsensusFault{
			Target: actor.receiver,
			Epoch:  rt.Epoch() - 1,
			Type:   runtime.ConsensusFaultDoubleForkMining,
		})
		endInfo := actor.getInfo(rt)
		assert.Equal(t, reportEpoch+miner.ConsensusFaultIneligibilityDuration, endInfo.ConsensusFaultElapsed)
		actor.checkState(rt)
	})

	t.Run("Double report of consensus fault fails", func(t *testing.T) {
		rt := builder.Build(t)
		actor.constructAndVerify(rt)
		precommitEpoch := abi.ChainEpoch(1)
		rt.SetEpoch(precommitEpoch)

		startInfo := actor.getInfo(rt)
		assert.Equal(t, abi.ChainEpoch(-1), startInfo.ConsensusFaultElapsed)

		reportEpoch := abi.ChainEpoch(333)
		rt.SetEpoch(reportEpoch)

		fault1 := rt.Epoch() - 1
		actor.reportConsensusFault(rt, addr.TestAddress, &runtime.ConsensusFault{
			Target: actor.receiver,
			Epoch:  fault1,
			Type:   runtime.ConsensusFaultDoubleForkMining,
		})
		endInfo := actor.getInfo(rt)
		assert.Equal(t, reportEpoch+miner.ConsensusFaultIneligibilityDuration, endInfo.ConsensusFaultElapsed)

		// same fault can't be reported twice
		rt.ExpectAbortContainsMessage(exitcode.ErrForbidden, "too old", func() {
			actor.reportConsensusFault(rt, addr.TestAddress, &runtime.ConsensusFault{
				Target: actor.receiver,
				Epoch:  fault1,
				Type:   runtime.ConsensusFaultDoubleForkMining,
			})
		})
		rt.Reset()

		// new consensus faults are forbidden until original has elapsed
		rt.SetEpoch(endInfo.ConsensusFaultElapsed)
		fault2 := endInfo.ConsensusFaultElapsed - 1
		rt.ExpectAbortContainsMessage(exitcode.ErrForbidden, "too old", func() {
			actor.reportConsensusFault(rt, addr.TestAddress, &runtime.ConsensusFault{
				Target: actor.receiver,
				Epoch:  fault2,
				Type:   runtime.ConsensusFaultDoubleForkMining,
			})
		})
		rt.Reset()

		// a new consensus fault can be reported for blocks once original has expired
		rt.SetEpoch(endInfo.ConsensusFaultElapsed + 1)
		fault3 := endInfo.ConsensusFaultElapsed
		actor.reportConsensusFault(rt, addr.TestAddress, &runtime.ConsensusFault{
			Target: actor.receiver,
			Epoch:  fault3,
			Type:   runtime.ConsensusFaultDoubleForkMining,
		})
		endInfo = actor.getInfo(rt)
		assert.Equal(t, rt.Epoch()+miner.ConsensusFaultIneligibilityDuration, endInfo.ConsensusFaultElapsed)

		// old fault still cannot be reported after fault interval has elapsed
		fault4 := fault1 + 1
		rt.ExpectAbortContainsMessage(exitcode.ErrForbidden, "too old", func() {
			actor.reportConsensusFault(rt, addr.TestAddress, &runtime.ConsensusFault{
				Target: actor.receiver,
				Epoch:  fault4,
				Type:   runtime.ConsensusFaultDoubleForkMining,
			})
		})
		actor.checkState(rt)
	})
}

func TestApplyRewards(t *testing.T) {
	periodOffset := abi.ChainEpoch(1808)
	actor := newHarness(t, periodOffset)

	builder := builderForHarness(actor).
		WithBalance(bigBalance, big.Zero())

	t.Run("funds are locked", func(t *testing.T) {
		rt := builder.Build(t)
		actor.constructAndVerify(rt)

		rwd := abi.NewTokenAmount(1_000_000)
		actor.applyRewards(rt, rwd, big.Zero())

		expected := abi.NewTokenAmount(750_000)
		assert.Equal(t, expected, actor.getLockedFunds(rt))
	})

	t.Run("funds vest", func(t *testing.T) {
		rt := builder.Build(t)
		actor.constructAndVerify(rt)
		st := getState(rt)

		vestingFunds, err := st.LoadVestingFunds(adt.AsStore(rt))
		require.NoError(t, err)

		// Nothing vesting to start
		assert.Empty(t, vestingFunds.Funds)
		assert.Equal(t, big.Zero(), st.LockedFunds)

		// Lock some funds with AddLockedFund
		amt := abi.NewTokenAmount(600_000)
		actor.applyRewards(rt, amt, big.Zero())
		st = getState(rt)
		vestingFunds, err = st.LoadVestingFunds(adt.AsStore(rt))
		require.NoError(t, err)

		require.Len(t, vestingFunds.Funds, 180)

		// Vested FIL pays out on epochs with expected offset
		quantSpec := miner.NewQuantSpec(miner.RewardVestingSpec.Quantization, periodOffset)

		currEpoch := rt.Epoch()
		for i := range vestingFunds.Funds {
			step := miner.RewardVestingSpec.InitialDelay + abi.ChainEpoch(i+1)*miner.RewardVestingSpec.StepDuration
			expectedEpoch := quantSpec.QuantizeUp(currEpoch + step)
			vf := vestingFunds.Funds[i]
			assert.Equal(t, expectedEpoch, vf.Epoch)
		}

		expectedOffset := periodOffset % miner.RewardVestingSpec.Quantization
		for i := range vestingFunds.Funds {
			vf := vestingFunds.Funds[i]
			require.EqualValues(t, expectedOffset, int64(vf.Epoch)%int64(miner.RewardVestingSpec.Quantization))
		}

		st = getState(rt)
		lockedAmt, _ := miner.LockedRewardFromReward(amt)
		assert.Equal(t, lockedAmt, st.LockedFunds)
		// technically applying rewards without first activating cron is an impossible state but convenient for testing
		_, msgs := miner.CheckStateInvariants(st, rt.AdtStore(), rt.Balance())
		assert.Equal(t, 1, len(msgs.Messages()))
		assert.Contains(t, msgs.Messages()[0], "DeadlineCronActive == false")
	})

	t.Run("penalty is burnt", func(t *testing.T) {
		rt := builder.Build(t)
		actor.constructAndVerify(rt)

		rwd := abi.NewTokenAmount(600_000)
		penalty := abi.NewTokenAmount(300_000)
		rt.SetBalance(big.Add(rt.Balance(), rwd))
		actor.applyRewards(rt, rwd, penalty)

		expectedLockAmt, _ := miner.LockedRewardFromReward(rwd)
		expectedLockAmt = big.Sub(expectedLockAmt, penalty)
		assert.Equal(t, expectedLockAmt, actor.getLockedFunds(rt))

		// technically applying rewards without first activating cron is an impossible state but convenient for testing
		st := getState(rt)
		_, msgs := miner.CheckStateInvariants(st, rt.AdtStore(), rt.Balance())
		assert.Equal(t, 1, len(msgs.Messages()))
		assert.Contains(t, msgs.Messages()[0], "DeadlineCronActive == false")
	})

	t.Run("penalty is partially burnt and stored as fee debt", func(t *testing.T) {
		rt := builder.Build(t)
		actor.constructAndVerify(rt)
		st := getState(rt)
		assert.Equal(t, big.Zero(), st.FeeDebt)

		amt := rt.Balance()
		penalty := big.Mul(big.NewInt(3), amt)
		reward := amt

		// manually update actor balance to include the added funds on reward message
		newBalance := big.Add(reward, amt)
		rt.SetBalance(newBalance)

		rt.SetCaller(builtin.RewardActorAddr, builtin.RewardActorCodeID)
		rt.ExpectValidateCallerAddr(builtin.RewardActorAddr)

		// pledge change is new reward - reward taken for fee debt
		// zero here since all reward goes to debt
		// so do not expect pledge update

		// burn initial balance + reward = 2*amt
		expectBurnt := big.Mul(big.NewInt(2), amt)
		rt.ExpectSend(builtin.BurntFundsActorAddr, builtin.MethodSend, nil, expectBurnt, nil, exitcode.Ok)

		rt.Call(actor.a.ApplyRewards, &builtin.ApplyRewardParams{Reward: reward, Penalty: penalty})
		rt.Verify()

		st = getState(rt)
		// fee debt =  penalty - reward - initial balance = 3*amt - 2*amt = amt
		assert.Equal(t, amt, st.FeeDebt)
		// technically applying rewards without first activating cron is an impossible state but convenient for testing
		actor.checkState(rt)
	})

	// The system should not reach this state since fee debt removes mining eligibility
	// But if invariants are violated this should work.
	t.Run("rewards pay back fee debt ", func(t *testing.T) {
		rt := builder.Build(t)
		actor.constructAndVerify(rt)
		st := getState(rt)

		assert.Equal(t, big.Zero(), st.LockedFunds)

		amt := rt.Balance()
		availableBefore, err := st.GetAvailableBalance(amt)
		require.NoError(t, err)
		assert.True(t, availableBefore.GreaterThan(big.Zero()))
		initFeeDebt := big.Mul(big.NewInt(2), amt) // FeeDebt twice total balance
		st.FeeDebt = initFeeDebt
		availableAfter, err := st.GetAvailableBalance(amt)
		require.NoError(t, err)
		assert.True(t, availableAfter.LessThan(big.Zero()))

		rt.ReplaceState(st)

		reward := big.Mul(big.NewInt(3), amt)
		penalty := big.Zero()
		// manually update actor balance to include the added funds from outside
		newBalance := big.Add(amt, reward)
		rt.SetBalance(newBalance)

		// pledge change is new reward - reward taken for fee debt
		// 3*LockedRewardFactor*amt - 2*amt = remainingLocked
		lockedReward, _ := miner.LockedRewardFromReward(reward)
		remainingLocked := big.Sub(lockedReward, st.FeeDebt) // note that this would be clamped at 0 if difference above is < 0
		pledgeDelta := remainingLocked
		rt.SetCaller(builtin.RewardActorAddr, builtin.RewardActorCodeID)
		rt.ExpectValidateCallerAddr(builtin.RewardActorAddr)
		// expect pledge update
		rt.ExpectSend(
			builtin.StoragePowerActorAddr,
			builtin.MethodsPower.UpdatePledgeTotal,
			&pledgeDelta,
			abi.NewTokenAmount(0),
			nil,
			exitcode.Ok,
		)

		expectBurnt := st.FeeDebt
		rt.ExpectSend(builtin.BurntFundsActorAddr, builtin.MethodSend, nil, expectBurnt, nil, exitcode.Ok)

		rt.Call(actor.a.ApplyRewards, &builtin.ApplyRewardParams{Reward: reward, Penalty: penalty})
		rt.Verify()

		// Set balance to deduct fee
		finalBalance := big.Sub(newBalance, expectBurnt)

		st = getState(rt)
		// balance funds used to pay off fee debt
		// available balance should be 2
		availableBalance, err := st.GetAvailableBalance(finalBalance)
		require.NoError(t, err)
		assert.Equal(t, big.Sum(availableBefore, reward, initFeeDebt.Neg(), remainingLocked.Neg()), availableBalance)
		assert.True(t, st.IsDebtFree())
		// remaining funds locked in vesting table
		assert.Equal(t, remainingLocked, st.LockedFunds)
		// technically applying rewards without first activating cron is an impossible state but convenient for testing
		_, msgs := miner.CheckStateInvariants(st, rt.AdtStore(), rt.Balance())
		assert.Equal(t, 1, len(msgs.Messages()))
		assert.Contains(t, msgs.Messages()[0], "DeadlineCronActive == false")
	})
}

func TestCompactSectorNumbers(t *testing.T) {
	periodOffset := abi.ChainEpoch(100)
	actor := newHarness(t, periodOffset)
	builder := builderForHarness(actor).
		WithBalance(bigBalance, big.Zero())

	t.Run("compact sector numbers then pre-commit", func(t *testing.T) {
		// Create a sector.
		rt := builder.Build(t)
		actor.constructAndVerify(rt)
		allSectors := actor.commitAndProveSectors(rt, 1, defaultSectorExpiration, nil, true)

		targetSno := allSectors[0].SectorNumber
		actor.compactSectorNumbers(rt, bf(uint64(targetSno), uint64(targetSno)+1))

		precommitEpoch := rt.Epoch()
		deadline := actor.deadline(rt)
		expiration := deadline.PeriodEnd() + abi.ChainEpoch(defaultSectorExpiration)*miner.WPoStProvingPeriod

		// Allocating masked sector number should fail.
		{
			precommit := actor.makePreCommit(targetSno+1, precommitEpoch-1, expiration, nil)
			rt.ExpectAbort(exitcode.ErrIllegalArgument, func() {
				actor.preCommitSector(rt, precommit, preCommitConf{}, false)
			})
		}

		{
			precommit := actor.makePreCommit(targetSno+2, precommitEpoch-1, expiration, nil)
			actor.preCommitSector(rt, precommit, preCommitConf{}, false)
		}
		actor.checkState(rt)
	})

	t.Run("owner can also compact sectors", func(t *testing.T) {
		// Create a sector.
		rt := builder.Build(t)
		actor.constructAndVerify(rt)
		allSectors := actor.commitAndProveSectors(rt, 1, defaultSectorExpiration, nil, true)

		targetSno := allSectors[0].SectorNumber
		rt.SetCaller(actor.owner, builtin.AccountActorCodeID)
		rt.ExpectValidateCallerAddr(append(actor.controlAddrs, actor.owner, actor.worker)...)

		rt.Call(actor.a.CompactSectorNumbers, &miner.CompactSectorNumbersParams{
			MaskSectorNumbers: bf(uint64(targetSno), uint64(targetSno)+1),
		})
		rt.Verify()
		actor.checkState(rt)
	})

	t.Run("one of the control addresses can also compact sectors", func(t *testing.T) {
		// Create a sector.
		rt := builder.Build(t)
		actor.constructAndVerify(rt)
		allSectors := actor.commitAndProveSectors(rt, 1, defaultSectorExpiration, nil, true)

		targetSno := allSectors[0].SectorNumber
		rt.SetCaller(actor.controlAddrs[0], builtin.AccountActorCodeID)
		rt.ExpectValidateCallerAddr(append(actor.controlAddrs, actor.owner, actor.worker)...)

		rt.Call(actor.a.CompactSectorNumbers, &miner.CompactSectorNumbersParams{
			MaskSectorNumbers: bf(uint64(targetSno), uint64(targetSno)+1),
		})
		rt.Verify()
		actor.checkState(rt)
	})

	t.Run("fail if caller is not among caller worker or control addresses", func(t *testing.T) {
		// Create a sector.
		rt := builder.Build(t)
		actor.constructAndVerify(rt)
		allSectors := actor.commitAndProveSectors(rt, 1, defaultSectorExpiration, nil, true)

		targetSno := allSectors[0].SectorNumber
		rAddr := tutil.NewIDAddr(t, 1005)
		rt.SetCaller(rAddr, builtin.AccountActorCodeID)
		rt.ExpectValidateCallerAddr(append(actor.controlAddrs, actor.owner, actor.worker)...)

		rt.ExpectAbort(exitcode.SysErrForbidden, func() {
			rt.Call(actor.a.CompactSectorNumbers, &miner.CompactSectorNumbersParams{
				MaskSectorNumbers: bf(uint64(targetSno), uint64(targetSno)+1),
			})
		})

		rt.Verify()
		actor.checkState(rt)
	})

	t.Run("compacting no sector numbers aborts", func(t *testing.T) {
		rt := builder.Build(t)
		actor.constructAndVerify(rt)

		rt.ExpectAbort(exitcode.ErrIllegalArgument, func() {
			// compact nothing
			actor.compactSectorNumbers(rt, bf())
		})
		actor.checkState(rt)
	})
}

type actorHarness struct {
	a miner.Actor
	t testing.TB

	receiver addr.Address // The miner actor's own address
	owner    addr.Address
	worker   addr.Address
	key      addr.Address

	controlAddrs []addr.Address

	sealProofType       abi.RegisteredSealProof
	windowPostProofType abi.RegisteredPoStProof
	sectorSize          abi.SectorSize
	partitionSize       uint64
	periodOffset        abi.ChainEpoch
	nextSectorNo        abi.SectorNumber

	networkPledge   abi.TokenAmount
	networkRawPower abi.StoragePower
	networkQAPower  abi.StoragePower
	baselinePower   abi.StoragePower

	epochRewardSmooth  smoothing.FilterEstimate
	epochQAPowerSmooth smoothing.FilterEstimate
}

func newHarness(t testing.TB, provingPeriodOffset abi.ChainEpoch) *actorHarness {
	owner := tutil.NewIDAddr(t, 100)
	worker := tutil.NewIDAddr(t, 101)

	controlAddrs := []addr.Address{tutil.NewIDAddr(t, 999), tutil.NewIDAddr(t, 998), tutil.NewIDAddr(t, 997)}

	workerKey := tutil.NewBLSAddr(t, 0)
	receiver := tutil.NewIDAddr(t, 1000)
	rwd := big.Mul(big.NewIntUnsigned(10), big.NewIntUnsigned(1e18))
	pwr := abi.NewStoragePower(1 << 50)
	h := &actorHarness{
		t:        t,
		receiver: receiver,
		owner:    owner,
		worker:   worker,
		key:      workerKey,

		controlAddrs: controlAddrs,

		// Proof types and metadata initialized in setProofType
		periodOffset: provingPeriodOffset,
		nextSectorNo: 100,

		networkPledge:   big.Mul(rwd, big.NewIntUnsigned(1000)),
		networkRawPower: pwr,
		networkQAPower:  pwr,
		baselinePower:   pwr,

		epochRewardSmooth:  smoothing.TestingConstantEstimate(rwd),
		epochQAPowerSmooth: smoothing.TestingConstantEstimate(pwr),
	}
	h.setProofType(abi.RegisteredSealProof_StackedDrg32GiBV1_1)
	return h
}

func (h *actorHarness) setProofType(proof abi.RegisteredSealProof) {
	var err error
	h.sealProofType = proof
	h.windowPostProofType, err = proof.RegisteredWindowPoStProof()
	require.NoError(h.t, err)
	h.sectorSize, err = proof.SectorSize()
	require.NoError(h.t, err)
	h.partitionSize, err = builtin.PoStProofWindowPoStPartitionSectors(h.windowPostProofType)
	require.NoError(h.t, err)
}

func (h *actorHarness) constructAndVerify(rt *mock.Runtime) {
	params := miner.ConstructorParams{
		OwnerAddr:           h.owner,
		WorkerAddr:          h.worker,
		ControlAddrs:        h.controlAddrs,
		WindowPoStProofType: h.windowPostProofType,
		PeerId:              testPid,
	}

	rt.ExpectValidateCallerAddr(builtin.InitActorAddr)
	// Fetch worker pubkey.
	rt.ExpectSend(h.worker, builtin.MethodsAccount.PubkeyAddress, nil, big.Zero(), &h.key, exitcode.Ok)
	// Register proving period cron.
	rt.SetCaller(builtin.InitActorAddr, builtin.InitActorCodeID)
	ret := rt.Call(h.a.Constructor, &params)
	assert.Nil(h.t, ret)
	rt.Verify()
}

//
// State access helpers
//

func (h *actorHarness) deadline(rt *mock.Runtime) *dline.Info {
	st := getState(rt)
	return st.RecordedDeadlineInfo(rt.Epoch())
}

func (h *actorHarness) currentDeadline(rt *mock.Runtime) *dline.Info {
	st := getState(rt)
	return st.DeadlineInfo(rt.Epoch())
}

func (h *actorHarness) getPreCommit(rt *mock.Runtime, sno abi.SectorNumber) *miner.SectorPreCommitOnChainInfo {
	st := getState(rt)
	pc, found, err := st.GetPrecommittedSector(rt.AdtStore(), sno)
	require.NoError(h.t, err)
	require.True(h.t, found)
	return pc
}

func (h *actorHarness) getSector(rt *mock.Runtime, sno abi.SectorNumber) *miner.SectorOnChainInfo {
	st := getState(rt)
	sector, found, err := st.GetSector(rt.AdtStore(), sno)
	require.NoError(h.t, err)
	require.True(h.t, found)
	return sector
}

func (h *actorHarness) getInfo(rt *mock.Runtime) *miner.MinerInfo {
	var st miner.State
	rt.GetState(&st)
	info, err := st.GetInfo(rt.AdtStore())
	require.NoError(h.t, err)
	return info
}

func (h *actorHarness) getDeadlines(rt *mock.Runtime) *miner.Deadlines {
	st := getState(rt)
	deadlines, err := st.LoadDeadlines(rt.AdtStore())
	require.NoError(h.t, err)
	return deadlines
}

func (h *actorHarness) getDeadline(rt *mock.Runtime, idx uint64) *miner.Deadline {
	dls := h.getDeadlines(rt)
	deadline, err := dls.LoadDeadline(rt.AdtStore(), idx)
	require.NoError(h.t, err)
	return deadline
}

func (h *actorHarness) getPartition(rt *mock.Runtime, deadline *miner.Deadline, idx uint64) *miner.Partition {
	partition, err := deadline.LoadPartition(rt.AdtStore(), idx)
	require.NoError(h.t, err)
	return partition
}

func (h *actorHarness) getPartitionSnapshot(rt *mock.Runtime, deadline *miner.Deadline, idx uint64) *miner.Partition {
	partition, err := deadline.LoadPartitionSnapshot(rt.AdtStore(), idx)
	require.NoError(h.t, err)
	return partition
}

func (h *actorHarness) getSubmittedProof(rt *mock.Runtime, deadline *miner.Deadline, idx uint64) *miner.WindowedPoSt {
	proofs, err := adt.AsArray(rt.AdtStore(), deadline.OptimisticPoStSubmissionsSnapshot, miner.DeadlineOptimisticPoStSubmissionsAmtBitwidth)
	require.NoError(h.t, err)
	var post miner.WindowedPoSt
	found, err := proofs.Get(idx, &post)
	require.NoError(h.t, err)
	require.True(h.t, found)
	return &post
}

func (h *actorHarness) getDeadlineAndPartition(rt *mock.Runtime, dlIdx, pIdx uint64) (*miner.Deadline, *miner.Partition) {
	deadline := h.getDeadline(rt, dlIdx)
	partition := h.getPartition(rt, deadline, pIdx)
	return deadline, partition
}

func (h *actorHarness) findSector(rt *mock.Runtime, sno abi.SectorNumber) (*miner.Deadline, *miner.Partition) {
	var st miner.State
	rt.GetState(&st)
	deadlines, err := st.LoadDeadlines(rt.AdtStore())
	require.NoError(h.t, err)
	dlIdx, pIdx, err := miner.FindSector(rt.AdtStore(), deadlines, sno)
	require.NoError(h.t, err)

	deadline, err := deadlines.LoadDeadline(rt.AdtStore(), dlIdx)
	require.NoError(h.t, err)
	partition, err := deadline.LoadPartition(rt.AdtStore(), pIdx)
	require.NoError(h.t, err)
	return deadline, partition
}

// Collects all sector infos into a map.
// nolint:unused
func (h *actorHarness) collectSectors(rt *mock.Runtime) map[abi.SectorNumber]*miner.SectorOnChainInfo {
	sectors := map[abi.SectorNumber]*miner.SectorOnChainInfo{}
	st := getState(rt)
	_ = st.ForEachSector(rt.AdtStore(), func(info *miner.SectorOnChainInfo) {
		sector := *info
		sectors[info.SectorNumber] = &sector
	})
	return sectors
}

func (h *actorHarness) collectDeadlineExpirations(rt *mock.Runtime, deadline *miner.Deadline) map[abi.ChainEpoch][]uint64 {
	queue, err := miner.LoadBitfieldQueue(rt.AdtStore(), deadline.ExpirationsEpochs, miner.NoQuantization, miner.DeadlineExpirationAmtBitwidth)
	require.NoError(h.t, err)
	expirations := map[abi.ChainEpoch][]uint64{}
	_ = queue.ForEach(func(epoch abi.ChainEpoch, bf bitfield.BitField) error {
		expanded, err := bf.All(miner.AddressedSectorsMax)
		require.NoError(h.t, err)
		expirations[epoch] = expanded
		return nil
	})
	return expirations
}

func (h *actorHarness) collectPartitionExpirations(rt *mock.Runtime, partition *miner.Partition) map[abi.ChainEpoch]*miner.ExpirationSet {
	queue, err := miner.LoadExpirationQueue(rt.AdtStore(), partition.ExpirationsEpochs, miner.NoQuantization, miner.PartitionExpirationAmtBitwidth)
	require.NoError(h.t, err)
	expirations := map[abi.ChainEpoch]*miner.ExpirationSet{}
	var es miner.ExpirationSet
	_ = queue.ForEach(&es, func(i int64) error {
		cpy := es
		expirations[abi.ChainEpoch(i)] = &cpy
		return nil
	})
	return expirations
}

func (h *actorHarness) getLockedFunds(rt *mock.Runtime) abi.TokenAmount {
	st := getState(rt)
	return st.LockedFunds
}

func (h *actorHarness) checkState(rt *mock.Runtime) {
	st := getState(rt)
	_, msgs := miner.CheckStateInvariants(st, rt.AdtStore(), rt.Balance())
	assert.True(h.t, msgs.IsEmpty(), strings.Join(msgs.Messages(), "\n"))
}

//
// Actor method calls
//

func (h *actorHarness) changeWorkerAddress(rt *mock.Runtime, newWorker addr.Address, effectiveEpoch abi.ChainEpoch, newControlAddrs []addr.Address) {
	rt.SetAddressActorType(newWorker, builtin.AccountActorCodeID)

	param := &miner.ChangeWorkerAddressParams{}
	param.NewControlAddrs = newControlAddrs
	param.NewWorker = newWorker
	rt.ExpectSend(newWorker, builtin.MethodsAccount.PubkeyAddress, nil, big.Zero(), &h.key, exitcode.Ok)

	rt.ExpectValidateCallerAddr(h.owner)
	rt.SetCaller(h.owner, builtin.AccountActorCodeID)
	rt.Call(h.a.ChangeWorkerAddress, param)
	rt.Verify()

	st := getState(rt)
	info, err := st.GetInfo(adt.AsStore(rt))
	require.NoError(h.t, err)

	var controlAddrs []addr.Address
	for _, ca := range newControlAddrs {
		resolved, found := rt.GetIdAddr(ca)
		require.True(h.t, found)
		controlAddrs = append(controlAddrs, resolved)
	}
	require.EqualValues(h.t, controlAddrs, info.ControlAddresses)

}

func (h *actorHarness) confirmUpdateWorkerKey(rt *mock.Runtime) {
	rt.ExpectValidateCallerAddr(h.owner)
	rt.SetCaller(h.owner, builtin.AccountActorCodeID)
	rt.Call(h.a.ConfirmUpdateWorkerKey, nil)
	rt.Verify()
}

func (h *actorHarness) changeOwnerAddress(rt *mock.Runtime, newAddr addr.Address) {
	if rt.Caller() == h.owner {
		rt.ExpectValidateCallerAddr(h.owner)
	} else {
		info := h.getInfo(rt)
		if info.PendingOwnerAddress != nil {
			rt.ExpectValidateCallerAddr(*info.PendingOwnerAddress)
		} else {
			rt.ExpectValidateCallerAddr(h.owner)
		}
	}
	rt.Call(h.a.ChangeOwnerAddress, &newAddr)
	rt.Verify()
}

func (h *actorHarness) checkSectorProven(rt *mock.Runtime, sectorNum abi.SectorNumber) {
	param := &miner.CheckSectorProvenParams{SectorNumber: sectorNum}

	rt.ExpectValidateCallerAny()

	rt.Call(h.a.CheckSectorProven, param)
	rt.Verify()
}

func (h *actorHarness) changeMultiAddrs(rt *mock.Runtime, newAddrs []abi.Multiaddrs) {
	param := &miner.ChangeMultiaddrsParams{NewMultiaddrs: newAddrs}
	rt.ExpectValidateCallerAddr(append(h.controlAddrs, h.owner, h.worker)...)
	rt.SetCaller(h.worker, builtin.AccountActorCodeID)

	rt.Call(h.a.ChangeMultiaddrs, param)
	rt.Verify()

	// assert addrs has changed
	st := getState(rt)
	info, err := st.GetInfo(adt.AsStore(rt))
	require.NoError(h.t, err)
	require.EqualValues(h.t, newAddrs, info.Multiaddrs)
}

func (h *actorHarness) changePeerID(rt *mock.Runtime, newPID abi.PeerID) {
	param := &miner.ChangePeerIDParams{NewID: newPID}
	rt.ExpectValidateCallerAddr(append(h.controlAddrs, h.owner, h.worker)...)
	rt.SetCaller(h.worker, builtin.AccountActorCodeID)

	rt.Call(h.a.ChangePeerID, param)
	rt.Verify()
	st := getState(rt)
	info, err := st.GetInfo(adt.AsStore(rt))
	require.NoError(h.t, err)
	require.EqualValues(h.t, newPID, info.PeerId)
}

func (h *actorHarness) controlAddresses(rt *mock.Runtime) (owner, worker addr.Address, control []addr.Address) {
	rt.ExpectValidateCallerAny()
	ret := rt.Call(h.a.ControlAddresses, nil).(*miner.GetControlAddressesReturn)
	require.NotNil(h.t, ret)
	rt.Verify()
	return ret.Owner, ret.Worker, ret.ControlAddrs
}

// Options for preCommitSector behaviour.
// Default zero values should let everything be ok.
type preCommitConf struct {
	dealWeight         abi.DealWeight
	verifiedDealWeight abi.DealWeight
	dealSpace          abi.SectorSize
	pledgeDelta        *abi.TokenAmount
}

func (h *actorHarness) preCommitSector(rt *mock.Runtime, params *miner.PreCommitSectorParams, conf preCommitConf, first bool) *miner.SectorPreCommitOnChainInfo {
	rt.SetCaller(h.worker, builtin.AccountActorCodeID)
	rt.ExpectValidateCallerAddr(append(h.controlAddrs, h.owner, h.worker)...)

	{
		expectQueryNetworkInfo(rt, h)
	}
	if len(params.DealIDs) > 0 {
		// If there are any deal IDs, allocate half the weight to non-verified and half to verified.
		vdParams := market.VerifyDealsForActivationParams{
			Sectors: []market.SectorDeals{{
				SectorExpiry: params.Expiration,
				DealIDs:      params.DealIDs,
			}},
		}

		if conf.dealWeight.Nil() {
			conf.dealWeight = big.Zero()
		}
		if conf.verifiedDealWeight.Nil() {
			conf.verifiedDealWeight = big.Zero()
		}
		vdReturn := market.VerifyDealsForActivationReturn{
			Sectors: []market.SectorWeights{{
				DealSpace:          uint64(conf.dealSpace),
				DealWeight:         conf.dealWeight,
				VerifiedDealWeight: conf.verifiedDealWeight,
			}},
		}
		rt.ExpectSend(builtin.StorageMarketActorAddr, builtin.MethodsMarket.VerifyDealsForActivation, &vdParams, big.Zero(), &vdReturn, exitcode.Ok)
	}
	st := getState(rt)
	if st.FeeDebt.GreaterThan(big.Zero()) {
		rt.ExpectSend(builtin.BurntFundsActorAddr, builtin.MethodSend, nil, st.FeeDebt, nil, exitcode.Ok)
	}

	if first {
		dlInfo := miner.NewDeadlineInfoFromOffsetAndEpoch(st.ProvingPeriodStart, rt.Epoch())
		cronParams := makeDeadlineCronEventParams(h.t, dlInfo.Last())
		rt.ExpectSend(builtin.StoragePowerActorAddr, builtin.MethodsPower.EnrollCronEvent, cronParams, big.Zero(), nil, exitcode.Ok)
	}

	if conf.pledgeDelta != nil {
		if !conf.pledgeDelta.IsZero() {
			rt.ExpectSend(builtin.StoragePowerActorAddr, builtin.MethodsPower.UpdatePledgeTotal, conf.pledgeDelta, big.Zero(), nil, exitcode.Ok)
		}
	} else if rt.NetworkVersion() < network.Version7 {
		pledgeDelta := immediatelyVestingFunds(rt, st).Neg()
		if !pledgeDelta.IsZero() {
			rt.ExpectSend(builtin.StoragePowerActorAddr, builtin.MethodsPower.UpdatePledgeTotal, &pledgeDelta, big.Zero(), nil, exitcode.Ok)
		}
	}

	rt.Call(h.a.PreCommitSector, params)
	rt.Verify()
	return h.getPreCommit(rt, params.SectorNumber)
}

// Options for proveCommitSector behaviour.
// Default zero values should let everything be ok.
type proveCommitConf struct {
	verifyDealsExit    map[abi.SectorNumber]exitcode.ExitCode
	vestingPledgeDelta *abi.TokenAmount
}

func (h *actorHarness) proveCommitSector(rt *mock.Runtime, precommit *miner.SectorPreCommitOnChainInfo, params *miner.ProveCommitSectorParams) {
	commd := cbg.CborCid(tutil.MakeCID("commd", &market.PieceCIDPrefix))
	sealRand := abi.SealRandomness([]byte{1, 2, 3, 4})
	sealIntRand := abi.InteractiveSealRandomness([]byte{5, 6, 7, 8})
	interactiveEpoch := precommit.PreCommitEpoch + miner.PreCommitChallengeDelay

	// Prepare for and receive call to ProveCommitSector
	{
		inputs := []*market.SectorDataSpec{
			{
				DealIDs:    precommit.Info.DealIDs,
				SectorType: precommit.Info.SealProof,
			},
		}
		cdcParams := market.ComputeDataCommitmentParams{Inputs: inputs}
		cdcRet := market.ComputeDataCommitmentReturn{
			CommDs: []cbg.CborCid{commd},
		}
		rt.ExpectSend(builtin.StorageMarketActorAddr, builtin.MethodsMarket.ComputeDataCommitment, &cdcParams, big.Zero(), &cdcRet, exitcode.Ok)
	}
	{
		var buf bytes.Buffer
		receiver := rt.Receiver()
		err := receiver.MarshalCBOR(&buf)
		require.NoError(h.t, err)
		rt.ExpectGetRandomnessTickets(crypto.DomainSeparationTag_SealRandomness, precommit.Info.SealRandEpoch, buf.Bytes(), abi.Randomness(sealRand))
		rt.ExpectGetRandomnessBeacon(crypto.DomainSeparationTag_InteractiveSealChallengeSeed, interactiveEpoch, buf.Bytes(), abi.Randomness(sealIntRand))
	}
	{
		actorId, err := addr.IDFromAddress(h.receiver)
		require.NoError(h.t, err)
		seal := proof.SealVerifyInfo{
			SectorID: abi.SectorID{
				Miner:  abi.ActorID(actorId),
				Number: precommit.Info.SectorNumber,
			},
			SealedCID:             precommit.Info.SealedCID,
			SealProof:             precommit.Info.SealProof,
			Proof:                 params.Proof,
			DealIDs:               precommit.Info.DealIDs,
			Randomness:            sealRand,
			InteractiveRandomness: sealIntRand,
			UnsealedCID:           cid.Cid(commd),
		}
		rt.ExpectSend(builtin.StoragePowerActorAddr, builtin.MethodsPower.SubmitPoRepForBulkVerify, &seal, abi.NewTokenAmount(0), nil, exitcode.Ok)
	}
	rt.SetCaller(h.worker, builtin.AccountActorCodeID)
	rt.ExpectValidateCallerAny()
	rt.Call(h.a.ProveCommitSector, params)
	rt.Verify()
}

func (h *actorHarness) proveCommitAggregateSector(rt *mock.Runtime, conf proveCommitConf, precommits []*miner.SectorPreCommitOnChainInfo, params *miner.ProveCommitAggregateParams) {

	// Receive call to power CallerHasClaim
	{
		rt.ExpectSend(builtin.StoragePowerActorAddr, builtin.MethodsPower.CallerHasClaim, nil, big.Zero(), nil, exitcode.Ok)
	}

	// Receive call to ComputeDataCommittments
	commDs := make([]cbg.CborCid, len(precommits))
	{
		cdcInputs := make([]*market.SectorDataSpec, len(precommits))
		for i, precommit := range precommits {
			cdcInputs[i] = &market.SectorDataSpec{
				DealIDs:    precommit.Info.DealIDs,
				SectorType: precommit.Info.SealProof,
			}
			commD := cbg.CborCid(tutil.MakeCID(fmt.Sprintf("commd-%d", i), &market.PieceCIDPrefix))
			commDs[i] = commD
		}
		cdcParams := market.ComputeDataCommitmentParams{Inputs: cdcInputs}
		cdcRet := market.ComputeDataCommitmentReturn{
			CommDs: commDs,
		}
		rt.ExpectSend(builtin.StorageMarketActorAddr, builtin.MethodsMarket.ComputeDataCommitment, &cdcParams, big.Zero(), &cdcRet, exitcode.Ok)
	}
	// Expect randomness queries for provided precommits
	var sealRands []abi.SealRandomness
	var sealIntRands []abi.InteractiveSealRandomness
	{

		for _, precommit := range precommits {
			sealRand := abi.SealRandomness([]byte{1, 2, 3, 4})
			sealRands = append(sealRands, sealRand)
			sealIntRand := abi.InteractiveSealRandomness([]byte{5, 6, 7, 8})
			sealIntRands = append(sealIntRands, sealIntRand)
			interactiveEpoch := precommit.PreCommitEpoch + miner.PreCommitChallengeDelay
			var buf bytes.Buffer
			receiver := rt.Receiver()
			err := receiver.MarshalCBOR(&buf)
			require.NoError(h.t, err)
			rt.ExpectGetRandomnessTickets(crypto.DomainSeparationTag_SealRandomness, precommit.Info.SealRandEpoch, buf.Bytes(), abi.Randomness(sealRand))
			rt.ExpectGetRandomnessBeacon(crypto.DomainSeparationTag_InteractiveSealChallengeSeed, interactiveEpoch, buf.Bytes(), abi.Randomness(sealIntRand))
		}
	}
	// Gas charge for porep
	{
		gas, err := miner.AggregatePoRepVerifyGas(len(precommits))
		require.NoError(h.t, err)
		rt.ExpectGasCharged(gas)
		svis := make([]proof.AggregateSealVerifyInfo, len(precommits))
		for i, precommit := range precommits {
			svis[i] = proof.AggregateSealVerifyInfo{
				Number:                precommit.Info.SectorNumber,
				DealIDs:               precommit.Info.DealIDs,
				InteractiveRandomness: sealIntRands[i],
				Randomness:            sealRands[i],
				SealedCID:             precommit.Info.SealedCID,
				UnsealedCID:           cid.Cid(commDs[i]),
			}
		}
		actorId, err := addr.IDFromAddress(h.receiver)
		require.NoError(h.t, err)
		rt.ExpectAggregateVerifySeals(proof.AggregateSealVerifyProofAndInfos{
			Infos:          svis,
			Proof:          params.AggregateProof,
			Miner:          abi.ActorID(actorId),
			SealProof:      h.sealProofType,
			AggregateProof: abi.RegisteredAggregationProof_SnarkPackV1,
		}, nil)
	}

	// confirmSectorProofsValid
	{
		h.confirmSectorProofsValidInternal(rt, conf, precommits...)
	}

	rt.SetCaller(h.worker, builtin.AccountActorCodeID)
	rt.ExpectValidateCallerAny()
	rt.Call(h.a.ProveCommitAggregate, params)
	rt.Verify()
}

func (h *actorHarness) confirmSectorProofsValidInternal(rt *mock.Runtime, conf proveCommitConf, precommits ...*miner.SectorPreCommitOnChainInfo) {
	// expect calls to get network stats
	expectQueryNetworkInfo(rt, h)

	// Prepare for and receive call to ConfirmSectorProofsValid.
	var validPrecommits []*miner.SectorPreCommitOnChainInfo
	for _, precommit := range precommits {
		validPrecommits = append(validPrecommits, precommit)
		if len(precommit.Info.DealIDs) > 0 {
			vdParams := market.ActivateDealsParams{
				DealIDs:      precommit.Info.DealIDs,
				SectorExpiry: precommit.Info.Expiration,
			}
			exit, found := conf.verifyDealsExit[precommit.Info.SectorNumber]
			if found {
				validPrecommits = validPrecommits[:len(validPrecommits)-1] // pop
			} else {
				exit = exitcode.Ok
			}
			rt.ExpectSend(builtin.StorageMarketActorAddr, builtin.MethodsMarket.ActivateDeals, &vdParams, big.Zero(), nil, exit)
		}
	}

	// expected pledge is the sum of initial pledges
	if len(validPrecommits) > 0 {
		expectPledge := big.Zero()

		expectQAPower := big.Zero()
		expectRawPower := big.Zero()
		for _, precommit := range validPrecommits {
			precommitOnChain := h.getPreCommit(rt, precommit.Info.SectorNumber)

			duration := precommit.Info.Expiration - rt.Epoch()
			if duration >= miner.MinSectorExpiration {
				qaPowerDelta := miner.QAPowerForWeight(h.sectorSize, duration, precommitOnChain.DealWeight, precommitOnChain.VerifiedDealWeight)
				expectQAPower = big.Add(expectQAPower, qaPowerDelta)
				expectRawPower = big.Add(expectRawPower, big.NewIntUnsigned(uint64(h.sectorSize)))
				pledge := miner.InitialPledgeForPower(qaPowerDelta, h.baselinePower, h.epochRewardSmooth,
					h.epochQAPowerSmooth, rt.TotalFilCircSupply())

				// if cc upgrade, pledge is max of new and replaced pledges
				if precommitOnChain.Info.ReplaceCapacity {
					replaced := h.getSector(rt, precommitOnChain.Info.ReplaceSectorNumber)
					pledge = big.Max(pledge, replaced.InitialPledge)
				}

				expectPledge = big.Add(expectPledge, pledge)
			}
		}

		if conf.vestingPledgeDelta != nil {
			expectPledge = big.Add(expectPledge, *conf.vestingPledgeDelta)
		}

		if !expectPledge.IsZero() {
			rt.ExpectSend(builtin.StoragePowerActorAddr, builtin.MethodsPower.UpdatePledgeTotal, &expectPledge, big.Zero(), nil, exitcode.Ok)
		}
	}
}

func (h *actorHarness) confirmSectorProofsValid(rt *mock.Runtime, conf proveCommitConf, precommits ...*miner.SectorPreCommitOnChainInfo) {
	h.confirmSectorProofsValidInternal(rt, conf, precommits...)
	var allSectorNumbers []abi.SectorNumber
	for _, precommit := range precommits {
		allSectorNumbers = append(allSectorNumbers, precommit.Info.SectorNumber)
	}
	rt.SetCaller(builtin.StoragePowerActorAddr, builtin.StoragePowerActorCodeID)
	rt.ExpectValidateCallerAddr(builtin.StoragePowerActorAddr)
	rt.Call(h.a.ConfirmSectorProofsValid, &builtin.ConfirmSectorProofsParams{Sectors: allSectorNumbers})
	rt.Verify()
}

func (h *actorHarness) proveCommitSectorAndConfirm(rt *mock.Runtime, precommit *miner.SectorPreCommitOnChainInfo,
	params *miner.ProveCommitSectorParams, conf proveCommitConf) *miner.SectorOnChainInfo {
	h.proveCommitSector(rt, precommit, params)
	h.confirmSectorProofsValid(rt, conf, precommit)

	newSector := h.getSector(rt, params.SectorNumber)
	return newSector
}

// Pre-commits and then proves a number of sectors.
// The sectors will expire at the end of lifetimePeriods proving periods after now.
// The runtime epoch will be moved forward to the epoch of commitment proofs.
func (h *actorHarness) commitAndProveSectors(rt *mock.Runtime, n int, lifetimePeriods uint64, dealIDs [][]abi.DealID, first bool) []*miner.SectorOnChainInfo {
	precommitEpoch := rt.Epoch()
	deadline := h.deadline(rt)
	expiration := deadline.PeriodEnd() + abi.ChainEpoch(lifetimePeriods)*miner.WPoStProvingPeriod

	// Precommit
	precommits := make([]*miner.SectorPreCommitOnChainInfo, n)
	for i := 0; i < n; i++ {
		sectorNo := h.nextSectorNo
		var sectorDealIDs []abi.DealID
		if dealIDs != nil {
			sectorDealIDs = dealIDs[i]
		}
		params := h.makePreCommit(sectorNo, precommitEpoch-1, expiration, sectorDealIDs)
		precommit := h.preCommitSector(rt, params, preCommitConf{}, first && i == 0)
		precommits[i] = precommit
		h.nextSectorNo++
	}
	advanceToEpochWithCron(rt, h, precommitEpoch+miner.PreCommitChallengeDelay+1)

	info := []*miner.SectorOnChainInfo{}
	for _, pc := range precommits {
		sector := h.proveCommitSectorAndConfirm(rt, pc, makeProveCommit(pc.Info.SectorNumber), proveCommitConf{})
		info = append(info, sector)
	}
	rt.Reset()
	return info
}

func (h *actorHarness) compactSectorNumbers(rt *mock.Runtime, bf bitfield.BitField) {
	rt.SetCaller(h.worker, builtin.AccountActorCodeID)
	rt.ExpectValidateCallerAddr(append(h.controlAddrs, h.owner, h.worker)...)

	rt.Call(h.a.CompactSectorNumbers, &miner.CompactSectorNumbersParams{
		MaskSectorNumbers: bf,
	})
	rt.Verify()
}

func (h *actorHarness) commitAndProveSector(rt *mock.Runtime, sectorNo abi.SectorNumber, lifetimePeriods uint64, dealIDs []abi.DealID) *miner.SectorOnChainInfo {
	precommitEpoch := rt.Epoch()
	deadline := h.deadline(rt)
	expiration := deadline.PeriodEnd() + abi.ChainEpoch(lifetimePeriods)*miner.WPoStProvingPeriod

	// Precommit
	preCommitParams := h.makePreCommit(sectorNo, precommitEpoch-1, expiration, dealIDs)
	precommit := h.preCommitSector(rt, preCommitParams, preCommitConf{}, true)

	advanceToEpochWithCron(rt, h, precommitEpoch+miner.PreCommitChallengeDelay+1)

	sectorInfo := h.proveCommitSectorAndConfirm(rt, precommit, makeProveCommit(preCommitParams.SectorNumber), proveCommitConf{})
	rt.Reset()
	return sectorInfo
}

func (h *actorHarness) commitProveAndUpgradeSector(rt *mock.Runtime, sectorNo, upgradeSectorNo abi.SectorNumber,
	lifetimePeriods uint64, dealIDs []abi.DealID,
) (oldSector *miner.SectorOnChainInfo, newSector *miner.SectorOnChainInfo) {
	// Move the current epoch forward so that the first deadline is a stable candidate for both sectors
	rt.SetEpoch(h.periodOffset + miner.WPoStChallengeWindow)

	// Commit a sector to upgrade
	// Use the max sector number to make sure everything works.
	oldSector = h.commitAndProveSector(rt, sectorNo, lifetimePeriods, nil)

	// advance cron to activate power.
	advanceAndSubmitPoSts(rt, h, oldSector)

	st := getState(rt)
	dlIdx, partIdx, err := st.FindSector(rt.AdtStore(), oldSector.SectorNumber)
	require.NoError(h.t, err)

	// Reduce the epoch reward so that a new sector's initial pledge would otherwise be lesser.
	// It has to be reduced quite a lot to overcome the new sector having more power due to verified deal weight.
	h.epochRewardSmooth = smoothing.TestingConstantEstimate(big.Div(h.epochRewardSmooth.Estimate(), big.NewInt(20)))

	challengeEpoch := rt.Epoch() - 1
	upgradeParams := h.makePreCommit(upgradeSectorNo, challengeEpoch, oldSector.Expiration, dealIDs)
	upgradeParams.ReplaceCapacity = true
	upgradeParams.ReplaceSectorDeadline = dlIdx
	upgradeParams.ReplaceSectorPartition = partIdx
	upgradeParams.ReplaceSectorNumber = oldSector.SectorNumber
	upgrade := h.preCommitSector(rt, upgradeParams, preCommitConf{
		dealWeight:         big.Zero(),
		verifiedDealWeight: big.NewInt(int64(h.sectorSize)),
		dealSpace:          h.sectorSize,
	}, false)

	// Prove new sector
	rt.SetEpoch(upgrade.PreCommitEpoch + miner.PreCommitChallengeDelay + 1)
	newSector = h.proveCommitSectorAndConfirm(rt, upgrade, makeProveCommit(upgrade.Info.SectorNumber), proveCommitConf{})

	return oldSector, newSector
}

// Deprecated
// nolint:unused
func (h *actorHarness) advancePastProvingPeriodWithCron(rt *mock.Runtime) {
	st := getState(rt)
	deadline := st.DeadlineInfo(rt.Epoch())
	rt.SetEpoch(deadline.PeriodEnd())
	nextCron := deadline.NextPeriodStart() + miner.WPoStProvingPeriod - 1
	h.onDeadlineCron(rt, &cronConfig{
		expectedEnrollment: nextCron,
	})
	rt.SetEpoch(deadline.NextPeriodStart())
}

// nolint:unused
func (h *actorHarness) advancePastDeadlineEndWithCron(rt *mock.Runtime) {
	deadline := h.deadline(rt)
	rt.SetEpoch(deadline.PeriodEnd())
	nextCron := deadline.Last() + miner.WPoStChallengeWindow
	h.onDeadlineCron(rt, &cronConfig{
		expectedEnrollment: nextCron,
	})
	rt.SetEpoch(deadline.NextPeriodStart())
}

type poStDisputeResult struct {
	expectedPowerDelta  miner.PowerPair
	expectedPledgeDelta abi.TokenAmount
	expectedPenalty     abi.TokenAmount
	expectedReward      abi.TokenAmount
}

func (h *actorHarness) disputeWindowPoSt(rt *mock.Runtime, deadline *dline.Info, proofIndex uint64, infos []*miner.SectorOnChainInfo, expectSuccess *poStDisputeResult) {
	rt.SetCaller(h.worker, builtin.AccountActorCodeID)
	rt.ExpectValidateCallerType(builtin.CallerTypesSignable...)

	expectQueryNetworkInfo(rt, h)
	challengeRand := abi.SealRandomness([]byte{10, 11, 12, 13})

	// only sectors that are not skipped and not existing non-recovered faults will be verified
	allIgnored := bf()
	dln := h.getDeadline(rt, deadline.Index)

	post := h.getSubmittedProof(rt, dln, proofIndex)

	var err error
	err = post.Partitions.ForEach(func(idx uint64) error {
		partition := h.getPartitionSnapshot(rt, dln, idx)
		allIgnored, err = bitfield.MergeBitFields(allIgnored, partition.Faults)
		require.NoError(h.t, err)
		noRecoveries, err := partition.Recoveries.IsEmpty()
		require.NoError(h.t, err)
		require.True(h.t, noRecoveries)
		return nil
	})
	require.NoError(h.t, err)

	// find the first non-faulty, non-skipped sector in poSt to replace all faulty sectors.
	var goodInfo *miner.SectorOnChainInfo
	for _, ci := range infos {
		contains, err := allIgnored.IsSet(uint64(ci.SectorNumber))
		require.NoError(h.t, err)
		if !contains {
			goodInfo = ci
			break
		}
	}
	require.NotNil(h.t, goodInfo, "stored proof should prove at least one sector")

	var buf bytes.Buffer
	receiver := rt.Receiver()
	err = receiver.MarshalCBOR(&buf)
	require.NoError(h.t, err)

	rt.ExpectGetRandomnessBeacon(crypto.DomainSeparationTag_WindowedPoStChallengeSeed, deadline.Challenge, buf.Bytes(), abi.Randomness(challengeRand))

	actorId, err := addr.IDFromAddress(h.receiver)
	require.NoError(h.t, err)

	proofInfos := make([]proof.SectorInfo, len(infos))
	for i, ci := range infos {
		si := ci
		contains, err := allIgnored.IsSet(uint64(ci.SectorNumber))
		require.NoError(h.t, err)
		if contains {
			si = goodInfo
		}
		proofInfos[i] = proof.SectorInfo{
			SealProof:    si.SealProof,
			SectorNumber: si.SectorNumber,
			SealedCID:    si.SealedCID,
		}
	}

	vi := proof.WindowPoStVerifyInfo{
		Randomness:        abi.PoStRandomness(challengeRand),
		Proofs:            post.Proofs,
		ChallengedSectors: proofInfos,
		Prover:            abi.ActorID(actorId),
	}
	var verifResult error
	if expectSuccess != nil {
		// if we succeed at challenging, proof verification needs to fail.
		verifResult = fmt.Errorf("invalid post")
	}
	rt.ExpectVerifyPoSt(vi, verifResult)

	if expectSuccess != nil {
		// expect power update
		if !expectSuccess.expectedPowerDelta.IsZero() {
			claim := &power.UpdateClaimedPowerParams{
				RawByteDelta:         expectSuccess.expectedPowerDelta.Raw,
				QualityAdjustedDelta: expectSuccess.expectedPowerDelta.QA,
			}
			rt.ExpectSend(builtin.StoragePowerActorAddr, builtin.MethodsPower.UpdateClaimedPower, claim, abi.NewTokenAmount(0),
				nil, exitcode.Ok)
		}
		// expect reward
		if !expectSuccess.expectedReward.IsZero() {
			rt.ExpectSend(h.worker, builtin.MethodSend, nil, expectSuccess.expectedReward, nil, exitcode.Ok)
		}
		// expect penalty
		if !expectSuccess.expectedPenalty.IsZero() {
			rt.ExpectSend(builtin.BurntFundsActorAddr, builtin.MethodSend, nil, expectSuccess.expectedPenalty, nil, exitcode.Ok)
		}
		// expect pledge update
		if !expectSuccess.expectedPledgeDelta.IsZero() {
			rt.ExpectSend(builtin.StoragePowerActorAddr, builtin.MethodsPower.UpdatePledgeTotal,
				&expectSuccess.expectedPledgeDelta, abi.NewTokenAmount(0), nil, exitcode.Ok)
		}
	}

	params := miner.DisputeWindowedPoStParams{
		Deadline:  deadline.Index,
		PoStIndex: proofIndex,
	}
	if expectSuccess == nil {
		rt.ExpectAbortContainsMessage(exitcode.ErrIllegalArgument, "failed to dispute valid post", func() {
			rt.Call(h.a.DisputeWindowedPoSt, &params)
		})
	} else {
		rt.Call(h.a.DisputeWindowedPoSt, &params)
	}
	rt.Verify()
}

type poStConfig struct {
	expectedPowerDelta miner.PowerPair
	verificationError  error
}

func (h *actorHarness) submitWindowPoSt(rt *mock.Runtime, deadline *dline.Info, partitions []miner.PoStPartition, infos []*miner.SectorOnChainInfo, poStCfg *poStConfig) {
	h.submitWindowPoStRaw(rt, deadline, partitions, infos, makePoStProofs(h.windowPostProofType), poStCfg)
}

func (h *actorHarness) submitWindowPoStRaw(rt *mock.Runtime, deadline *dline.Info, partitions []miner.PoStPartition, infos []*miner.SectorOnChainInfo, proofs []proof.PoStProof, poStCfg *poStConfig) {
	rt.SetCaller(h.worker, builtin.AccountActorCodeID)
	commitRand := abi.Randomness("chaincommitment")
	rt.ExpectGetRandomnessTickets(crypto.DomainSeparationTag_PoStChainCommit, deadline.Challenge, nil, commitRand)

	rt.ExpectValidateCallerAddr(append(h.controlAddrs, h.owner, h.worker)...)

	challengeRand := abi.SealRandomness([]byte{10, 11, 12, 13})

	// only sectors that are not skipped and not existing non-recovered faults will be verified
	allIgnored := bf()
	allRecovered := bf()
	dln := h.getDeadline(rt, deadline.Index)

	for _, p := range partitions {
		partition := h.getPartition(rt, dln, p.Index)
		expectedFaults, err := bitfield.SubtractBitField(partition.Faults, partition.Recoveries)
		require.NoError(h.t, err)
		allIgnored, err = bitfield.MultiMerge(allIgnored, expectedFaults, p.Skipped)
		require.NoError(h.t, err)
		recovered, err := bitfield.SubtractBitField(partition.Recoveries, p.Skipped)
		require.NoError(h.t, err)
		allRecovered, err = bitfield.MergeBitFields(allRecovered, recovered)
		require.NoError(h.t, err)
	}
	optimistic, err := allRecovered.IsEmpty()
	require.NoError(h.t, err)

	// find the first non-faulty, non-skipped sector in poSt to replace all faulty sectors.
	var goodInfo *miner.SectorOnChainInfo
	for _, ci := range infos {
		contains, err := allIgnored.IsSet(uint64(ci.SectorNumber))
		require.NoError(h.t, err)
		if !contains {
			goodInfo = ci
			break
		}
	}

	// goodInfo == nil indicates all the sectors have been skipped and should PoSt verification should not occur
	if !optimistic && goodInfo != nil {
		var buf bytes.Buffer
		receiver := rt.Receiver()
		err := receiver.MarshalCBOR(&buf)
		require.NoError(h.t, err)

		rt.ExpectGetRandomnessBeacon(crypto.DomainSeparationTag_WindowedPoStChallengeSeed, deadline.Challenge, buf.Bytes(), abi.Randomness(challengeRand))

		actorId, err := addr.IDFromAddress(h.receiver)
		require.NoError(h.t, err)

		// if not all sectors are skipped
		proofInfos := make([]proof.SectorInfo, len(infos))
		for i, ci := range infos {
			si := ci
			contains, err := allIgnored.IsSet(uint64(ci.SectorNumber))
			require.NoError(h.t, err)
			if contains {
				si = goodInfo
			}
			proofInfos[i] = proof.SectorInfo{
				SealProof:    si.SealProof,
				SectorNumber: si.SectorNumber,
				SealedCID:    si.SealedCID,
			}
		}

		vi := proof.WindowPoStVerifyInfo{
			Randomness:        abi.PoStRandomness(challengeRand),
			Proofs:            proofs,
			ChallengedSectors: proofInfos,
			Prover:            abi.ActorID(actorId),
		}
		var verifResult error
		if poStCfg != nil {
			verifResult = poStCfg.verificationError
		}
		rt.ExpectVerifyPoSt(vi, verifResult)
	}

	if poStCfg != nil {
		// expect power update
		if !poStCfg.expectedPowerDelta.IsZero() {
			claim := &power.UpdateClaimedPowerParams{
				RawByteDelta:         poStCfg.expectedPowerDelta.Raw,
				QualityAdjustedDelta: poStCfg.expectedPowerDelta.QA,
			}
			rt.ExpectSend(builtin.StoragePowerActorAddr, builtin.MethodsPower.UpdateClaimedPower, claim, abi.NewTokenAmount(0),
				nil, exitcode.Ok)
		}
	}

	params := miner.SubmitWindowedPoStParams{
		Deadline:         deadline.Index,
		Partitions:       partitions,
		Proofs:           proofs,
		ChainCommitEpoch: deadline.Challenge,
		ChainCommitRand:  commitRand,
	}

	rt.Call(h.a.SubmitWindowedPoSt, &params)
	rt.Verify()
}

func (h *actorHarness) declareFaults(rt *mock.Runtime, faultSectorInfos ...*miner.SectorOnChainInfo) miner.PowerPair {
	rt.SetCaller(h.worker, builtin.AccountActorCodeID)
	rt.ExpectValidateCallerAddr(append(h.controlAddrs, h.owner, h.worker)...)

	ss, err := faultSectorInfos[0].SealProof.SectorSize()
	require.NoError(h.t, err)
	expectedRawDelta, expectedQADelta := powerForSectors(ss, faultSectorInfos)
	expectedRawDelta = expectedRawDelta.Neg()
	expectedQADelta = expectedQADelta.Neg()

	// expect power update
	claim := &power.UpdateClaimedPowerParams{
		RawByteDelta:         expectedRawDelta,
		QualityAdjustedDelta: expectedQADelta,
	}
	rt.ExpectSend(
		builtin.StoragePowerActorAddr,
		builtin.MethodsPower.UpdateClaimedPower,
		claim,
		abi.NewTokenAmount(0),
		nil,
		exitcode.Ok,
	)

	// Calculate params from faulted sector infos
	st := getState(rt)
	params := makeFaultParamsFromFaultingSectors(h.t, st, rt.AdtStore(), faultSectorInfos)
	rt.Call(h.a.DeclareFaults, params)
	rt.Verify()

	return miner.NewPowerPair(claim.RawByteDelta, claim.QualityAdjustedDelta)
}

func (h *actorHarness) declareRecoveries(rt *mock.Runtime, deadlineIdx uint64, partitionIdx uint64, recoverySectors bitfield.BitField, expectedDebtRepaid abi.TokenAmount) {
	rt.SetCaller(h.worker, builtin.AccountActorCodeID)
	rt.ExpectValidateCallerAddr(append(h.controlAddrs, h.owner, h.worker)...)

	if expectedDebtRepaid.GreaterThan(big.Zero()) {
		rt.ExpectSend(builtin.BurntFundsActorAddr, builtin.MethodSend, nil, expectedDebtRepaid, nil, exitcode.Ok)
	}

	// Calculate params from faulted sector infos
	params := &miner.DeclareFaultsRecoveredParams{Recoveries: []miner.RecoveryDeclaration{{
		Deadline:  deadlineIdx,
		Partition: partitionIdx,
		Sectors:   recoverySectors,
	}}}

	rt.Call(h.a.DeclareFaultsRecovered, params)
	rt.Verify()
}

func (h *actorHarness) extendSectors(rt *mock.Runtime, params *miner.ExtendSectorExpirationParams) {
	rt.SetCaller(h.worker, builtin.AccountActorCodeID)
	rt.ExpectValidateCallerAddr(append(h.controlAddrs, h.owner, h.worker)...)

	qaDelta := big.Zero()
	for _, extension := range params.Extensions {
		err := extension.Sectors.ForEach(func(sno uint64) error {
			sector := h.getSector(rt, abi.SectorNumber(sno))
			newSector := *sector
			newSector.Expiration = extension.NewExpiration
			qaDelta = big.Sum(qaDelta,
				miner.QAPowerForSector(h.sectorSize, &newSector),
				miner.QAPowerForSector(h.sectorSize, sector).Neg(),
			)
			return nil
		})
		require.NoError(h.t, err)
	}
	if !qaDelta.IsZero() {
		rt.ExpectSend(builtin.StoragePowerActorAddr,
			builtin.MethodsPower.UpdateClaimedPower,
			&power.UpdateClaimedPowerParams{
				RawByteDelta:         big.Zero(),
				QualityAdjustedDelta: qaDelta,
			},
			abi.NewTokenAmount(0),
			nil,
			exitcode.Ok,
		)
	}
	rt.Call(h.a.ExtendSectorExpiration, params)
	rt.Verify()
}

func (h *actorHarness) terminateSectors(rt *mock.Runtime, sectors bitfield.BitField, expectedFee abi.TokenAmount) (miner.PowerPair, abi.TokenAmount) {
	rt.SetCaller(h.worker, builtin.AccountActorCodeID)
	rt.ExpectValidateCallerAddr(append(h.controlAddrs, h.owner, h.worker)...)

	dealIDs := []abi.DealID{}
	sectorInfos := []*miner.SectorOnChainInfo{}
	err := sectors.ForEach(func(secNum uint64) error {
		sector := h.getSector(rt, abi.SectorNumber(secNum))
		dealIDs = append(dealIDs, sector.DealIDs...)

		sectorInfos = append(sectorInfos, sector)
		return nil
	})
	require.NoError(h.t, err)

	expectQueryNetworkInfo(rt, h)

	pledgeDelta := big.Zero()
	var sectorPower miner.PowerPair
	if big.Zero().LessThan(expectedFee) {
		rt.ExpectSend(builtin.BurntFundsActorAddr, builtin.MethodSend, nil, expectedFee, nil, exitcode.Ok)
		pledgeDelta = big.Sum(pledgeDelta, expectedFee.Neg())
	}
	// notify change to initial pledge
	if len(sectorInfos) > 0 {
		for _, sector := range sectorInfos {
			pledgeDelta = big.Add(pledgeDelta, sector.InitialPledge.Neg())
		}
	}
	if !pledgeDelta.Equals(big.Zero()) {
		rt.ExpectSend(builtin.StoragePowerActorAddr, builtin.MethodsPower.UpdatePledgeTotal, &pledgeDelta, big.Zero(), nil, exitcode.Ok)
	}
	if len(dealIDs) > 0 {
		size := len(dealIDs)
		if size > cbg.MaxLength {
			size = cbg.MaxLength
		}
		rt.ExpectSend(builtin.StorageMarketActorAddr, builtin.MethodsMarket.OnMinerSectorsTerminate, &market.OnMinerSectorsTerminateParams{
			Epoch:   rt.Epoch(),
			DealIDs: dealIDs[:size],
		}, abi.NewTokenAmount(0), nil, exitcode.Ok)
		dealIDs = dealIDs[size:]
	}
	{
		sectorPower = miner.PowerForSectors(h.sectorSize, sectorInfos)
		rt.ExpectSend(builtin.StoragePowerActorAddr, builtin.MethodsPower.UpdateClaimedPower, &power.UpdateClaimedPowerParams{
			RawByteDelta:         sectorPower.Raw.Neg(),
			QualityAdjustedDelta: sectorPower.QA.Neg(),
		}, abi.NewTokenAmount(0), nil, exitcode.Ok)
	}

	// create declarations
	st := getState(rt)
	deadlines, err := st.LoadDeadlines(rt.AdtStore())
	require.NoError(h.t, err)

	declarations := []miner.TerminationDeclaration{}
	err = sectors.ForEach(func(id uint64) error {
		dlIdx, pIdx, err := miner.FindSector(rt.AdtStore(), deadlines, abi.SectorNumber(id))
		require.NoError(h.t, err)

		declarations = append(declarations, miner.TerminationDeclaration{
			Deadline:  dlIdx,
			Partition: pIdx,
			Sectors:   bf(id),
		})
		return nil
	})
	require.NoError(h.t, err)

	params := &miner.TerminateSectorsParams{Terminations: declarations}
	rt.Call(h.a.TerminateSectors, params)
	rt.Verify()

	return sectorPower.Neg(), pledgeDelta
}

func (h *actorHarness) reportConsensusFault(rt *mock.Runtime, from addr.Address, fault *runtime.ConsensusFault) {
	rt.SetCaller(from, builtin.AccountActorCodeID)
	rt.ExpectValidateCallerType(builtin.CallerTypesSignable...)
	params := &miner.ReportConsensusFaultParams{
		BlockHeader1:     nil,
		BlockHeader2:     nil,
		BlockHeaderExtra: nil,
	}

	if fault != nil {
		rt.ExpectVerifyConsensusFault(params.BlockHeader1, params.BlockHeader2, params.BlockHeaderExtra, fault, nil)
	} else {
		rt.ExpectVerifyConsensusFault(params.BlockHeader1, params.BlockHeader2, params.BlockHeaderExtra, nil, fmt.Errorf("no fault"))
	}

	currentReward := reward.ThisEpochRewardReturn{
		ThisEpochBaselinePower:  h.baselinePower,
		ThisEpochRewardSmoothed: h.epochRewardSmooth,
	}
	rt.ExpectSend(builtin.RewardActorAddr, builtin.MethodsReward.ThisEpochReward, nil, big.Zero(), &currentReward, exitcode.Ok)

	thisEpochReward := h.epochRewardSmooth.Estimate()
	penaltyTotal := miner.ConsensusFaultPenalty(thisEpochReward)
	rewardTotal := miner.RewardForConsensusSlashReport(thisEpochReward)
	rt.ExpectSend(from, builtin.MethodSend, nil, rewardTotal, nil, exitcode.Ok)

	// pay fault fee
	toBurn := big.Sub(penaltyTotal, rewardTotal)
	rt.ExpectSend(builtin.BurntFundsActorAddr, builtin.MethodSend, nil, toBurn, nil, exitcode.Ok)

	rt.Call(h.a.ReportConsensusFault, params)
	rt.Verify()
}

func (h *actorHarness) applyRewards(rt *mock.Runtime, amt, penalty abi.TokenAmount) {
	// This harness function does not handle the state where apply rewards is
	// on a miner with existing fee debt.  This state is not protocol reachable
	// because currently fee debt prevents election participation.
	//
	// We further assume the miner can pay the penalty.  If the miner
	// goes into debt we can't rely on the harness call
	// TODO unify those cases
	lockAmt, _ := miner.LockedRewardFromReward(amt)
	pledgeDelta := big.Sub(lockAmt, penalty)

	rt.SetCaller(builtin.RewardActorAddr, builtin.RewardActorCodeID)
	rt.ExpectValidateCallerAddr(builtin.RewardActorAddr)
	// expect pledge update
	rt.ExpectSend(
		builtin.StoragePowerActorAddr,
		builtin.MethodsPower.UpdatePledgeTotal,
		&pledgeDelta,
		abi.NewTokenAmount(0),
		nil,
		exitcode.Ok,
	)

	if penalty.GreaterThan(big.Zero()) {
		rt.ExpectSend(builtin.BurntFundsActorAddr, builtin.MethodSend, nil, penalty, nil, exitcode.Ok)
	}

	rt.Call(h.a.ApplyRewards, &builtin.ApplyRewardParams{Reward: amt, Penalty: penalty})
	rt.Verify()
}

type cronConfig struct {
	noEnrollment              bool // true if expect not to continue enrollment false otherwise
	expectedEnrollment        abi.ChainEpoch
	detectedFaultsPowerDelta  *miner.PowerPair
	expiredSectorsPowerDelta  *miner.PowerPair
	expiredSectorsPledgeDelta abi.TokenAmount
	continuedFaultsPenalty    abi.TokenAmount // Expected amount burnt to pay continued fault penalties.
	expiredPrecommitPenalty   abi.TokenAmount // Expected amount burnt to pay for expired precommits
	repaidFeeDebt             abi.TokenAmount // Expected amount burnt to repay fee debt.
	penaltyFromUnlocked       abi.TokenAmount // Expected reduction in unlocked balance from penalties exceeding vesting funds.
}

func (h *actorHarness) onDeadlineCron(rt *mock.Runtime, config *cronConfig) {
	var st miner.State
	rt.GetState(&st)
	rt.ExpectValidateCallerAddr(builtin.StoragePowerActorAddr)

	// Preamble
	rwd := reward.ThisEpochRewardReturn{
		ThisEpochBaselinePower:  h.baselinePower,
		ThisEpochRewardSmoothed: h.epochRewardSmooth,
	}
	rt.ExpectSend(builtin.RewardActorAddr, builtin.MethodsReward.ThisEpochReward, nil, big.Zero(), &rwd, exitcode.Ok)
	networkPower := big.NewIntUnsigned(1 << 50)
	rt.ExpectSend(builtin.StoragePowerActorAddr, builtin.MethodsPower.CurrentTotalPower, nil, big.Zero(),
		&power.CurrentTotalPowerReturn{
			RawBytePower:            networkPower,
			QualityAdjPower:         networkPower,
			PledgeCollateral:        h.networkPledge,
			QualityAdjPowerSmoothed: h.epochQAPowerSmooth,
		},
		exitcode.Ok)

	powerDelta := miner.NewPowerPairZero()
	if config.detectedFaultsPowerDelta != nil {
		powerDelta = powerDelta.Add(*config.detectedFaultsPowerDelta)
	}
	if config.expiredSectorsPowerDelta != nil {
		powerDelta = powerDelta.Add(*config.expiredSectorsPowerDelta)
	}

	if !powerDelta.IsZero() {
		rt.ExpectSend(builtin.StoragePowerActorAddr, builtin.MethodsPower.UpdateClaimedPower, &power.UpdateClaimedPowerParams{
			RawByteDelta:         powerDelta.Raw,
			QualityAdjustedDelta: powerDelta.QA,
		},
			abi.NewTokenAmount(0), nil, exitcode.Ok)
	}

	penaltyTotal := big.Zero()
	pledgeDelta := big.Zero()
	if !config.continuedFaultsPenalty.NilOrZero() {
		penaltyTotal = big.Add(penaltyTotal, config.continuedFaultsPenalty)
	}
	if !config.repaidFeeDebt.NilOrZero() {
		penaltyTotal = big.Add(penaltyTotal, config.repaidFeeDebt)
	}
	if !config.expiredPrecommitPenalty.NilOrZero() {
		penaltyTotal = big.Add(penaltyTotal, config.expiredPrecommitPenalty)
	}
	if !penaltyTotal.IsZero() {
		rt.ExpectSend(builtin.BurntFundsActorAddr, builtin.MethodSend, nil, penaltyTotal, nil, exitcode.Ok)
		penaltyFromVesting := penaltyTotal
		// Outstanding fee debt is only repaid from unlocked balance, not vesting funds.
		if !config.repaidFeeDebt.NilOrZero() {
			penaltyFromVesting = big.Sub(penaltyFromVesting, config.repaidFeeDebt)
		}
		// Precommit deposit burns are repaid from PCD account
		if !config.expiredPrecommitPenalty.NilOrZero() {
			penaltyFromVesting = big.Sub(penaltyFromVesting, config.expiredPrecommitPenalty)
		}
		// New penalties are paid first from vesting funds but, if exhausted, overflow to unlocked balance.
		if !config.penaltyFromUnlocked.NilOrZero() {
			penaltyFromVesting = big.Sub(penaltyFromVesting, config.penaltyFromUnlocked)
		}
		pledgeDelta = big.Sub(pledgeDelta, penaltyFromVesting)
	}

	if !config.expiredSectorsPledgeDelta.NilOrZero() {
		pledgeDelta = big.Add(pledgeDelta, config.expiredSectorsPledgeDelta)
	}

	pledgeDelta = big.Sub(pledgeDelta, immediatelyVestingFunds(rt, &st))

	if !pledgeDelta.IsZero() {
		rt.ExpectSend(builtin.StoragePowerActorAddr, builtin.MethodsPower.UpdatePledgeTotal, &pledgeDelta, big.Zero(), nil, exitcode.Ok)
	}

	// Re-enrollment for next period.
	if !config.noEnrollment {
		rt.ExpectSend(builtin.StoragePowerActorAddr, builtin.MethodsPower.EnrollCronEvent,
			makeDeadlineCronEventParams(h.t, config.expectedEnrollment), big.Zero(), nil, exitcode.Ok)
	}

	rt.SetCaller(builtin.StoragePowerActorAddr, builtin.StoragePowerActorCodeID)
	rt.Call(h.a.OnDeferredCronEvent, &miner.CronEventPayload{
		EventType: miner.CronEventProvingDeadline,
	})
	rt.Verify()
}

func (h *actorHarness) withdrawFunds(rt *mock.Runtime, amountRequested, amountWithdrawn, expectedDebtRepaid abi.TokenAmount) {
	rt.SetCaller(h.owner, builtin.AccountActorCodeID)
	rt.ExpectValidateCallerAddr(h.owner)

	rt.ExpectSend(h.owner, builtin.MethodSend, nil, amountWithdrawn, nil, exitcode.Ok)
	if expectedDebtRepaid.GreaterThan(big.Zero()) {
		rt.ExpectSend(builtin.BurntFundsActorAddr, builtin.MethodSend, nil, expectedDebtRepaid, nil, exitcode.Ok)
	}
	rt.Call(h.a.WithdrawBalance, &miner.WithdrawBalanceParams{
		AmountRequested: amountRequested,
	})

	rt.Verify()
}

func (h *actorHarness) repayDebt(rt *mock.Runtime, value, expectedRepayedFromVest, expectedRepaidFromBalance abi.TokenAmount) {
	rt.SetCaller(h.worker, builtin.AccountActorCodeID)
	rt.ExpectValidateCallerAddr(append(h.controlAddrs, h.owner, h.worker)...)

	rt.SetBalance(big.Sum(rt.Balance(), value))
	rt.SetReceived(value)
	if expectedRepayedFromVest.GreaterThan(big.Zero()) {
		pledgeDelta := expectedRepayedFromVest.Neg()
		rt.ExpectSend(builtin.StoragePowerActorAddr, builtin.MethodsPower.UpdatePledgeTotal, &pledgeDelta, big.Zero(), nil, exitcode.Ok)
	}

	totalRepaid := big.Sum(expectedRepayedFromVest, expectedRepaidFromBalance)
	if totalRepaid.GreaterThan((big.Zero())) {
		rt.ExpectSend(builtin.BurntFundsActorAddr, builtin.MethodSend, nil, totalRepaid, nil, exitcode.Ok)
	}
	rt.Call(h.a.RepayDebt, nil)

	rt.Verify()
}

func (h *actorHarness) compactPartitions(rt *mock.Runtime, deadline uint64, partitions bitfield.BitField) {
	param := miner.CompactPartitionsParams{Deadline: deadline, Partitions: partitions}

	rt.ExpectValidateCallerAddr(append(h.controlAddrs, h.owner, h.worker)...)
	rt.SetCaller(h.worker, builtin.AccountActorCodeID)

	rt.Call(h.a.CompactPartitions, &param)
	rt.Verify()
}

func (h *actorHarness) continuedFaultPenalty(sectors []*miner.SectorOnChainInfo) abi.TokenAmount {
	_, qa := powerForSectors(h.sectorSize, sectors)
	return miner.PledgePenaltyForContinuedFault(h.epochRewardSmooth, h.epochQAPowerSmooth, qa)
}

func (h *actorHarness) powerPairForSectors(sectors []*miner.SectorOnChainInfo) miner.PowerPair {
	rawPower, qaPower := powerForSectors(h.sectorSize, sectors)
	return miner.NewPowerPair(rawPower, qaPower)
}

func (h *actorHarness) makePreCommit(sectorNo abi.SectorNumber, challenge, expiration abi.ChainEpoch, dealIDs []abi.DealID) *miner.PreCommitSectorParams {
	return &miner.PreCommitSectorParams{
		SealProof:     h.sealProofType,
		SectorNumber:  sectorNo,
		SealedCID:     tutil.MakeCID("commr", &miner.SealedCIDPrefix),
		SealRandEpoch: challenge,
		DealIDs:       dealIDs,
		Expiration:    expiration,
	}
}

func (h *actorHarness) setPeerID(rt *mock.Runtime, newID abi.PeerID) {
	params := miner.ChangePeerIDParams{NewID: newID}

	rt.SetCaller(h.worker, builtin.AccountActorCodeID)
	rt.ExpectValidateCallerAddr(append(h.controlAddrs, h.owner, h.worker)...)

	ret := rt.Call(h.a.ChangePeerID, &params)
	assert.Nil(h.t, ret)
	rt.Verify()

	var st miner.State
	rt.GetState(&st)
	info, err := st.GetInfo(adt.AsStore(rt))
	require.NoError(h.t, err)

	assert.Equal(h.t, newID, info.PeerId)
}

func (h *actorHarness) setMultiaddrs(rt *mock.Runtime, newMultiaddrs ...abi.Multiaddrs) {
	params := miner.ChangeMultiaddrsParams{NewMultiaddrs: newMultiaddrs}

	rt.SetCaller(h.worker, builtin.AccountActorCodeID)
	rt.ExpectValidateCallerAddr(append(h.controlAddrs, h.owner, h.worker)...)

	ret := rt.Call(h.a.ChangeMultiaddrs, &params)
	assert.Nil(h.t, ret)
	rt.Verify()

	var st miner.State
	rt.GetState(&st)
	info, err := st.GetInfo(adt.AsStore(rt))
	require.NoError(h.t, err)

	assert.Equal(h.t, newMultiaddrs, info.Multiaddrs)
}

//
// Higher-level orchestration
//

// Completes a deadline by moving the epoch forward to the penultimate one,
// if cron is active calling the deadline cron handler,
// and then advancing to the first epoch in the new deadline.
// If cron is run asserts that the deadline schedules a new cron on the next deadline
func advanceDeadline(rt *mock.Runtime, h *actorHarness, config *cronConfig) *dline.Info {
	st := getState(rt)
	deadline := miner.NewDeadlineInfoFromOffsetAndEpoch(st.ProvingPeriodStart, rt.Epoch())

	if st.DeadlineCronActive {
		rt.SetEpoch(deadline.Last())

		config.expectedEnrollment = deadline.Last() + miner.WPoStChallengeWindow
		h.onDeadlineCron(rt, config)
	}
	rt.SetEpoch(deadline.NextOpen())
	st = getState(rt)

	return st.DeadlineInfo(rt.Epoch())
}

func advanceToEpochWithCron(rt *mock.Runtime, h *actorHarness, e abi.ChainEpoch) {
	deadline := h.deadline(rt)
	for e > deadline.Last() {
		advanceDeadline(rt, h, &cronConfig{})
		deadline = h.deadline(rt)
	}
	rt.SetEpoch(e)
}

// Advance between 0 and 48 deadlines submitting window posts where necessary to keep
// sectors proven.  If sectors is empty this is a noop. If sectors is a singleton this
// will advance to that sector's proving deadline running deadline crons up to and
// including this deadline. If sectors includes a sector assigned to the furthest
// away deadline this will process a whole proving period.
func advanceAndSubmitPoSts(rt *mock.Runtime, h *actorHarness, sectors ...*miner.SectorOnChainInfo) {
	st := getState(rt)

	sectorArr, err := miner.LoadSectors(rt.AdtStore(), st.Sectors)
	require.NoError(h.t, err)

	deadlines := map[uint64][]*miner.SectorOnChainInfo{}
	for _, sector := range sectors {
		dlIdx, _, err := st.FindSector(rt.AdtStore(), sector.SectorNumber)
		require.NoError(h.t, err)
		deadlines[dlIdx] = append(deadlines[dlIdx], sector)
	}

	dlinfo := h.currentDeadline(rt)
	for len(deadlines) > 0 {
		dlSectors, ok := deadlines[dlinfo.Index]
		if ok {
			sectorNos := bitfield.New()
			for _, sector := range dlSectors {
				sectorNos.Set(uint64(sector.SectorNumber))
			}

			dlArr, err := st.LoadDeadlines(rt.AdtStore())
			require.NoError(h.t, err)
			dl, err := dlArr.LoadDeadline(rt.AdtStore(), dlinfo.Index)
			require.NoError(h.t, err)
			parts, err := dl.PartitionsArray(rt.AdtStore())
			require.NoError(h.t, err)

			var partition miner.Partition
			partitions := []miner.PoStPartition{}
			powerDelta := miner.NewPowerPairZero()
			require.NoError(h.t, parts.ForEach(&partition, func(partIdx int64) error {
				live, err := partition.LiveSectors()
				require.NoError(h.t, err)
				toProve, err := bitfield.IntersectBitField(live, sectorNos)
				require.NoError(h.t, err)
				noProven, err := toProve.IsEmpty()
				require.NoError(h.t, err)
				if noProven {
					// not proving anything in this partition.
					return nil
				}

				toSkip, err := bitfield.SubtractBitField(live, toProve)
				require.NoError(h.t, err)

				notRecovering, err := bitfield.SubtractBitField(partition.Faults, partition.Recoveries)
				require.NoError(h.t, err)

				// Don't double-count skips.
				toSkip, err = bitfield.SubtractBitField(toSkip, notRecovering)
				require.NoError(h.t, err)

				skippedProven, err := bitfield.SubtractBitField(toSkip, partition.Unproven)
				require.NoError(h.t, err)

				skippedProvenSectorInfos, err := sectorArr.Load(skippedProven)
				require.NoError(h.t, err)
				newFaultyPower := h.powerPairForSectors(skippedProvenSectorInfos)

				newProven, err := bitfield.SubtractBitField(partition.Unproven, toSkip)
				require.NoError(h.t, err)

				newProvenInfos, err := sectorArr.Load(newProven)
				require.NoError(h.t, err)
				newProvenPower := h.powerPairForSectors(newProvenInfos)

				powerDelta = powerDelta.Sub(newFaultyPower)
				powerDelta = powerDelta.Add(newProvenPower)

				partitions = append(partitions, miner.PoStPartition{Index: uint64(partIdx), Skipped: toSkip})
				return nil
			}))

			h.submitWindowPoSt(rt, dlinfo, partitions, dlSectors, &poStConfig{
				expectedPowerDelta: powerDelta,
			})
			delete(deadlines, dlinfo.Index)
		}

		advanceDeadline(rt, h, &cronConfig{})
		dlinfo = h.currentDeadline(rt)
	}
}

func immediatelyVestingFunds(rt *mock.Runtime, st *miner.State) big.Int {
	// Account just the very next vesting funds entry.
	var vesting miner.VestingFunds
	rt.StoreGet(st.VestingFunds, &vesting)
	sum := big.Zero()
	for _, v := range vesting.Funds {
		if v.Epoch <= rt.Epoch() {
			sum = big.Add(sum, v.Amount)
		} else {
			break
		}
	}
	return sum
}

//
// Construction helpers, etc
//

func builderForHarness(actor *actorHarness) mock.RuntimeBuilder {
	rb := mock.NewBuilder(actor.receiver).
		WithActorType(actor.owner, builtin.AccountActorCodeID).
		WithActorType(actor.worker, builtin.AccountActorCodeID).
		WithHasher(fixedHasher(uint64(actor.periodOffset)))

	for _, ca := range actor.controlAddrs {
		rb = rb.WithActorType(ca, builtin.AccountActorCodeID)
	}

	return rb
}

func getState(rt *mock.Runtime) *miner.State {
	var st miner.State
	rt.GetState(&st)
	return &st
}

func makeDeadlineCronEventParams(t testing.TB, epoch abi.ChainEpoch) *power.EnrollCronEventParams {
	eventPayload := miner.CronEventPayload{EventType: miner.CronEventProvingDeadline}
	buf := bytes.Buffer{}
	err := eventPayload.MarshalCBOR(&buf)
	require.NoError(t, err)

	params := &power.EnrollCronEventParams{
		EventEpoch: epoch,
		Payload:    buf.Bytes(),
	}
	return params
}

func makeProveCommit(sectorNo abi.SectorNumber) *miner.ProveCommitSectorParams {
	return &miner.ProveCommitSectorParams{
		SectorNumber: sectorNo,
		Proof:        make([]byte, 192),
	}
}

func makeProveCommitAggregate(sectorNos bitfield.BitField) *miner.ProveCommitAggregateParams {
	return &miner.ProveCommitAggregateParams{
		SectorNumbers:  sectorNos,
		AggregateProof: make([]byte, 1024),
	}
}

func makePoStProofs(registeredPoStProof abi.RegisteredPoStProof) []proof.PoStProof {
	proofs := make([]proof.PoStProof, 1) // Number of proofs doesn't depend on partition count
	for i := range proofs {
		proofs[i].PoStProof = registeredPoStProof
		proofs[i].ProofBytes = []byte(fmt.Sprintf("proof%d", i))
	}
	return proofs
}

func makeFaultParamsFromFaultingSectors(t testing.TB, st *miner.State, store adt.Store, faultSectorInfos []*miner.SectorOnChainInfo) *miner.DeclareFaultsParams {
	deadlines, err := st.LoadDeadlines(store)
	require.NoError(t, err)

	declarationMap := map[string]*miner.FaultDeclaration{}
	for _, sector := range faultSectorInfos {
		dlIdx, pIdx, err := miner.FindSector(store, deadlines, sector.SectorNumber)
		require.NoError(t, err)

		key := fmt.Sprintf("%d:%d", dlIdx, pIdx)
		declaration, ok := declarationMap[key]
		if !ok {
			declaration = &miner.FaultDeclaration{
				Deadline:  dlIdx,
				Partition: pIdx,
				Sectors:   bf(),
			}
			declarationMap[key] = declaration
		}
		declaration.Sectors.Set(uint64(sector.SectorNumber))
	}
	require.NoError(t, err)

	var declarations []miner.FaultDeclaration
	for _, declaration := range declarationMap {
		declarations = append(declarations, *declaration)
	}

	return &miner.DeclareFaultsParams{Faults: declarations}
}

func sectorInfoAsBitfield(infos []*miner.SectorOnChainInfo) bitfield.BitField {
	bf := bitfield.New()
	for _, info := range infos {
		bf.Set(uint64(info.SectorNumber))
	}
	return bf
}

func powerForSectors(sectorSize abi.SectorSize, sectors []*miner.SectorOnChainInfo) (rawBytePower, qaPower big.Int) {
	rawBytePower = big.Mul(big.NewIntUnsigned(uint64(sectorSize)), big.NewIntUnsigned(uint64(len(sectors))))
	qaPower = big.Zero()
	for _, s := range sectors {
		qaPower = big.Add(qaPower, miner.QAPowerForSector(sectorSize, s))
	}
	return rawBytePower, qaPower
}

func assertEmptyBitfield(t *testing.T, b bitfield.BitField) {
	empty, err := b.IsEmpty()
	require.NoError(t, err)
	assert.True(t, empty)
}

// Returns a fake hashing function that always arranges the first 8 bytes of the digest to be the binary
// encoding of a target uint64.
func fixedHasher(target uint64) func([]byte) [32]byte {
	return func(_ []byte) [32]byte {
		var buf bytes.Buffer
		err := binary.Write(&buf, binary.BigEndian, target)
		if err != nil {
			panic(err)
		}
		var digest [32]byte
		copy(digest[:], buf.Bytes())
		return digest
	}
}

func expectQueryNetworkInfo(rt *mock.Runtime, h *actorHarness) {
	currentPower := power.CurrentTotalPowerReturn{
		RawBytePower:            h.networkRawPower,
		QualityAdjPower:         h.networkQAPower,
		PledgeCollateral:        h.networkPledge,
		QualityAdjPowerSmoothed: h.epochQAPowerSmooth,
	}
	currentReward := reward.ThisEpochRewardReturn{
		ThisEpochBaselinePower:  h.baselinePower,
		ThisEpochRewardSmoothed: h.epochRewardSmooth,
	}

	rt.ExpectSend(
		builtin.RewardActorAddr,
		builtin.MethodsReward.ThisEpochReward,
		nil,
		big.Zero(),
		&currentReward,
		exitcode.Ok,
	)

	rt.ExpectSend(
		builtin.StoragePowerActorAddr,
		builtin.MethodsPower.CurrentTotalPower,
		nil,
		big.Zero(),
		&currentPower,
		exitcode.Ok,
	)
}<|MERGE_RESOLUTION|>--- conflicted
+++ resolved
@@ -4,6 +4,7 @@
 	"bytes"
 	"encoding/binary"
 	"fmt"
+	"golang.org/x/crypto/blake2b"
 	"strings"
 	"testing"
 
@@ -16,7 +17,6 @@
 	"github.com/filecoin-project/go-state-types/exitcode"
 	"github.com/filecoin-project/go-state-types/network"
 	cid "github.com/ipfs/go-cid"
-	"github.com/minio/blake2b-simd"
 	"github.com/stretchr/testify/assert"
 	"github.com/stretchr/testify/require"
 	cbg "github.com/whyrusleeping/cbor-gen"
@@ -380,625 +380,6 @@
 
 }
 
-<<<<<<< HEAD
-// Test for sector precommitment and proving.
-func TestCommitments(t *testing.T) {
-	periodOffset := abi.ChainEpoch(100)
-	t.Run("valid precommit then provecommit", func(t *testing.T) {
-		actor := newHarness(t, periodOffset)
-		rt := builderForHarness(actor).
-			WithBalance(bigBalance, big.Zero()).
-			Build(t)
-		precommitEpoch := periodOffset + 1
-		rt.SetEpoch(precommitEpoch)
-		actor.constructAndVerify(rt)
-		dlInfo := actor.deadline(rt)
-
-		// Make a good commitment for the proof to target.
-		// Use the max sector number to make sure everything works.
-		sectorNo := abi.SectorNumber(abi.MaxSectorNumber)
-		proveCommitEpoch := precommitEpoch + miner.PreCommitChallengeDelay + 1
-		expiration := dlInfo.PeriodEnd() + defaultSectorExpiration*miner.WPoStProvingPeriod // something on deadline boundary but > 180 days
-		// Fill the sector with verified deals
-		sectorWeight := big.Mul(big.NewInt(int64(actor.sectorSize)), big.NewInt(int64(expiration-proveCommitEpoch)))
-		dealWeight := big.Zero()
-		verifiedDealWeight := sectorWeight
-
-		// Pre-commit with a deal in order to exercise non-zero deal weights.
-		precommitParams := actor.makePreCommit(sectorNo, precommitEpoch-1, expiration, []abi.DealID{1})
-		precommit := actor.preCommitSector(rt, precommitParams, preCommitConf{
-			dealWeight:         dealWeight,
-			verifiedDealWeight: verifiedDealWeight,
-		}, true)
-
-		// assert precommit exists and meets expectations
-		onChainPrecommit := actor.getPreCommit(rt, sectorNo)
-
-		// deal weights must be set in precommit onchain info
-		assert.Equal(t, dealWeight, onChainPrecommit.DealWeight)
-		assert.Equal(t, verifiedDealWeight, onChainPrecommit.VerifiedDealWeight)
-
-		pwrEstimate := miner.QAPowerForWeight(actor.sectorSize, precommit.Info.Expiration-precommitEpoch, onChainPrecommit.DealWeight, onChainPrecommit.VerifiedDealWeight)
-		expectedDeposit := miner.PreCommitDepositForPower(actor.epochRewardSmooth, actor.epochQAPowerSmooth, pwrEstimate)
-		assert.Equal(t, expectedDeposit, onChainPrecommit.PreCommitDeposit)
-
-		// expect total precommit deposit to equal our new deposit
-		st := getState(rt)
-		assert.Equal(t, expectedDeposit, st.PreCommitDeposits)
-
-		// run prove commit logic
-		rt.SetEpoch(proveCommitEpoch)
-		rt.SetBalance(big.Mul(big.NewInt(1000), big.NewInt(1e18)))
-		actor.proveCommitSectorAndConfirm(rt, precommit, makeProveCommit(sectorNo), proveCommitConf{})
-
-		// expect precommit to have been removed
-		st = getState(rt)
-		_, found, err := st.GetPrecommittedSector(rt.AdtStore(), sectorNo)
-		require.NoError(t, err)
-		require.False(t, found)
-
-		// expect deposit to have been transferred to initial pledges
-		assert.Equal(t, big.Zero(), st.PreCommitDeposits)
-
-		// The sector is exactly full with verified deals, so expect fully verified power.
-		expectedPower := big.Mul(big.NewInt(int64(actor.sectorSize)), big.Div(builtin.VerifiedDealWeightMultiplier, builtin.QualityBaseMultiplier))
-		qaPower := miner.QAPowerForWeight(actor.sectorSize, precommit.Info.Expiration-rt.Epoch(), onChainPrecommit.DealWeight, onChainPrecommit.VerifiedDealWeight)
-		assert.Equal(t, expectedPower, qaPower)
-		expectedInitialPledge := miner.InitialPledgeForPower(qaPower, actor.baselinePower, actor.epochRewardSmooth,
-			actor.epochQAPowerSmooth, rt.TotalFilCircSupply())
-		assert.Equal(t, expectedInitialPledge, st.InitialPledge)
-
-		// expect new onchain sector
-		sector := actor.getSector(rt, sectorNo)
-		sectorPower := miner.NewPowerPair(big.NewIntUnsigned(uint64(actor.sectorSize)), qaPower)
-
-		// expect deal weights to be transferred to on chain info
-		assert.Equal(t, onChainPrecommit.DealWeight, sector.DealWeight)
-		assert.Equal(t, onChainPrecommit.VerifiedDealWeight, sector.VerifiedDealWeight)
-
-		// expect activation epoch to be current epoch
-		assert.Equal(t, rt.Epoch(), sector.Activation)
-
-		// expect initial plege of sector to be set
-		assert.Equal(t, expectedInitialPledge, sector.InitialPledge)
-
-		// expect locked initial pledge of sector to be the same as pledge requirement
-		assert.Equal(t, expectedInitialPledge, st.InitialPledge)
-
-		// expect sector to be assigned a deadline/partition
-		dlIdx, pIdx, err := st.FindSector(rt.AdtStore(), sectorNo)
-		require.NoError(t, err)
-		deadline, partition := actor.getDeadlineAndPartition(rt, dlIdx, pIdx)
-		assert.Equal(t, uint64(1), deadline.LiveSectors)
-		assertEmptyBitfield(t, deadline.PartitionsPoSted)
-		assertEmptyBitfield(t, deadline.EarlyTerminations)
-
-		quant := st.QuantSpecForDeadline(dlIdx)
-		quantizedExpiration := quant.QuantizeUp(precommit.Info.Expiration)
-
-		dQueue := actor.collectDeadlineExpirations(rt, deadline)
-		assert.Equal(t, map[abi.ChainEpoch][]uint64{
-			quantizedExpiration: {pIdx},
-		}, dQueue)
-
-		assertBitfieldEquals(t, partition.Sectors, uint64(sectorNo))
-		assertEmptyBitfield(t, partition.Faults)
-		assertEmptyBitfield(t, partition.Recoveries)
-		assertEmptyBitfield(t, partition.Terminated)
-		assert.Equal(t, sectorPower, partition.LivePower)
-		assert.Equal(t, miner.NewPowerPairZero(), partition.FaultyPower)
-		assert.Equal(t, miner.NewPowerPairZero(), partition.RecoveringPower)
-
-		pQueue := actor.collectPartitionExpirations(rt, partition)
-		entry, ok := pQueue[quantizedExpiration]
-		require.True(t, ok)
-		assertBitfieldEquals(t, entry.OnTimeSectors, uint64(sectorNo))
-		assertEmptyBitfield(t, entry.EarlySectors)
-		assert.Equal(t, expectedInitialPledge, entry.OnTimePledge)
-		assert.Equal(t, sectorPower, entry.ActivePower)
-		assert.Equal(t, miner.NewPowerPairZero(), entry.FaultyPower)
-	})
-
-	for _, test := range []struct {
-		name                string
-		version             network.Version
-		expectedPledgeDelta abi.TokenAmount
-		sealProofType       abi.RegisteredSealProof
-	}{{
-		name:                "precommit does not vest funds in version 8",
-		version:             network.Version8,
-		expectedPledgeDelta: abi.NewTokenAmount(0),
-		sealProofType:       abi.RegisteredSealProof_StackedDrg32GiBV1_1,
-	}} {
-		t.Run(test.name, func(t *testing.T) {
-			actor := newHarness(t, periodOffset)
-			actor.setProofType(test.sealProofType)
-			rt := builderForHarness(actor).
-				WithBalance(bigBalance, big.Zero()).
-				WithNetworkVersion(test.version).
-				Build(t)
-			precommitEpoch := periodOffset + 1
-			rt.SetEpoch(precommitEpoch)
-			actor.constructAndVerify(rt)
-			dlInfo := actor.deadline(rt)
-
-			// Make a good commitment for the proof to target.
-			sectorNo := abi.SectorNumber(100)
-			expiration := dlInfo.PeriodEnd() + defaultSectorExpiration*miner.WPoStProvingPeriod // something on deadline boundary but > 180 days
-
-			// add 1000 tokens that vest immediately
-			st := getState(rt)
-			_, err := st.AddLockedFunds(rt.AdtStore(), rt.Epoch(), abi.NewTokenAmount(1000), &miner.VestSpec{
-				InitialDelay: 0,
-				VestPeriod:   1,
-				StepDuration: 1,
-				Quantization: 1,
-			})
-			require.NoError(t, err)
-			rt.ReplaceState(st)
-
-			rt.SetEpoch(rt.Epoch() + 2)
-
-			// Pre-commit with a deal in order to exercise non-zero deal weights.
-			precommitParams := actor.makePreCommit(sectorNo, precommitEpoch-1, expiration, []abi.DealID{1})
-			actor.preCommitSector(rt, precommitParams, preCommitConf{
-				pledgeDelta: &test.expectedPledgeDelta,
-			}, true)
-		})
-	}
-
-	t.Run("insufficient funds for pre-commit", func(t *testing.T) {
-		actor := newHarness(t, periodOffset)
-		insufficientBalance := abi.NewTokenAmount(10) // 10 AttoFIL
-		rt := builderForHarness(actor).
-			WithBalance(insufficientBalance, big.Zero()).
-			Build(t)
-		precommitEpoch := periodOffset + 1
-		rt.SetEpoch(precommitEpoch)
-		actor.constructAndVerify(rt)
-		deadline := actor.deadline(rt)
-		challengeEpoch := precommitEpoch - 1
-		expiration := deadline.PeriodEnd() + defaultSectorExpiration*miner.WPoStProvingPeriod
-
-		rt.ExpectAbort(exitcode.ErrInsufficientFunds, func() {
-			actor.preCommitSector(rt, actor.makePreCommit(101, challengeEpoch, expiration, nil), preCommitConf{}, true)
-		})
-		actor.checkState(rt)
-	})
-
-	t.Run("deal space exceeds sector space", func(t *testing.T) {
-		actor := newHarness(t, periodOffset)
-		rt := builderForHarness(actor).
-			WithBalance(bigBalance, big.Zero()).
-			Build(t)
-
-		precommitEpoch := periodOffset + 1
-		rt.SetEpoch(precommitEpoch)
-		actor.constructAndVerify(rt)
-		deadline := actor.deadline(rt)
-		challengeEpoch := precommitEpoch - 1
-		expiration := deadline.PeriodEnd() + defaultSectorExpiration*miner.WPoStProvingPeriod
-
-		rt.ExpectAbortContainsMessage(exitcode.ErrIllegalArgument, "deals too large to fit in sector", func() {
-			actor.preCommitSector(rt, actor.makePreCommit(101, challengeEpoch, expiration, []abi.DealID{1}), preCommitConf{
-				dealSpace: actor.sectorSize + 1,
-			}, true)
-		})
-		actor.checkState(rt)
-	})
-
-	t.Run("precommit pays back fee debt", func(t *testing.T) {
-		actor := newHarness(t, periodOffset)
-		rt := builderForHarness(actor).
-			WithBalance(bigBalance, big.Zero()).
-			Build(t)
-
-		precommitEpoch := periodOffset + 1
-		rt.SetEpoch(precommitEpoch)
-		actor.constructAndVerify(rt)
-		deadline := actor.deadline(rt)
-		challengeEpoch := precommitEpoch - 1
-		expiration := deadline.PeriodEnd() + defaultSectorExpiration*miner.WPoStProvingPeriod
-
-		st := getState(rt)
-		st.FeeDebt = abi.NewTokenAmount(9999)
-		rt.ReplaceState(st)
-
-		actor.preCommitSector(rt, actor.makePreCommit(101, challengeEpoch, expiration, nil), preCommitConf{}, true)
-		st = getState(rt)
-		assert.Equal(t, big.Zero(), st.FeeDebt)
-		actor.checkState(rt)
-	})
-
-	t.Run("invalid pre-commit rejected", func(t *testing.T) {
-		actor := newHarness(t, periodOffset)
-		rt := builderForHarness(actor).
-			WithBalance(bigBalance, big.Zero()).
-			Build(t)
-		precommitEpoch := periodOffset + 1
-		rt.SetEpoch(precommitEpoch)
-		actor.constructAndVerify(rt)
-		deadline := actor.deadline(rt)
-		challengeEpoch := precommitEpoch - 1
-
-		oldSector := actor.commitAndProveSectors(rt, 1, defaultSectorExpiration, nil, true)[0]
-		st := getState(rt)
-		assert.True(t, st.DeadlineCronActive)
-		// Good commitment.
-		expiration := deadline.PeriodEnd() + defaultSectorExpiration*miner.WPoStProvingPeriod
-		actor.preCommitSector(rt, actor.makePreCommit(101, challengeEpoch, expiration, nil), preCommitConf{}, false)
-		// Duplicate pre-commit sector ID
-		rt.ExpectAbortContainsMessage(exitcode.ErrIllegalArgument, "already been allocated", func() {
-			actor.preCommitSector(rt, actor.makePreCommit(101, challengeEpoch, expiration, nil), preCommitConf{}, false)
-		})
-		rt.Reset()
-
-		// Sector ID already committed
-		rt.ExpectAbortContainsMessage(exitcode.ErrIllegalArgument, "already been allocated", func() {
-			actor.preCommitSector(rt, actor.makePreCommit(oldSector.SectorNumber, challengeEpoch, expiration, nil), preCommitConf{}, false)
-		})
-		rt.Reset()
-
-		// Bad sealed CID
-		rt.ExpectAbortContainsMessage(exitcode.ErrIllegalArgument, "sealed CID had wrong prefix", func() {
-			pc := actor.makePreCommit(102, challengeEpoch, deadline.PeriodEnd(), nil)
-			pc.SealedCID = tutil.MakeCID("Random Data", nil)
-			actor.preCommitSector(rt, pc, preCommitConf{}, false)
-		})
-		rt.Reset()
-
-		// Bad seal proof type
-		rt.ExpectAbortContainsMessage(exitcode.ErrIllegalArgument, "unsupported seal proof type", func() {
-			pc := actor.makePreCommit(102, challengeEpoch, deadline.PeriodEnd(), nil)
-			pc.SealProof = abi.RegisteredSealProof_StackedDrg8MiBV1_1
-			actor.preCommitSector(rt, pc, preCommitConf{}, false)
-		})
-		rt.Reset()
-
-		// Expires at current epoch
-		rt.ExpectAbortContainsMessage(exitcode.ErrIllegalArgument, "must be after activation", func() {
-			actor.preCommitSector(rt, actor.makePreCommit(102, challengeEpoch, rt.Epoch(), nil), preCommitConf{}, false)
-		})
-		rt.Reset()
-
-		// Expires before current epoch
-		rt.ExpectAbortContainsMessage(exitcode.ErrIllegalArgument, "must be after activation", func() {
-			actor.preCommitSector(rt, actor.makePreCommit(102, challengeEpoch, rt.Epoch()-1, nil), preCommitConf{}, false)
-		})
-		rt.Reset()
-
-		// Expires too early
-		rt.ExpectAbortContainsMessage(exitcode.ErrIllegalArgument, "must exceed", func() {
-			actor.preCommitSector(rt, actor.makePreCommit(102, challengeEpoch, expiration-20*builtin.EpochsInDay, nil), preCommitConf{}, false)
-		})
-		rt.Reset()
-
-		// Expires before min duration + max seal duration
-		rt.ExpectAbortContainsMessage(exitcode.ErrIllegalArgument, "must exceed", func() {
-			expiration := rt.Epoch() + miner.MinSectorExpiration + miner.MaxProveCommitDuration[actor.sealProofType] - 1
-			actor.preCommitSector(rt, actor.makePreCommit(102, challengeEpoch, expiration, nil), preCommitConf{}, false)
-		})
-		rt.Reset()
-
-		// Errors when expiry too far in the future
-		rt.SetEpoch(precommitEpoch)
-		rt.ExpectAbortContainsMessage(exitcode.ErrIllegalArgument, "invalid expiration", func() {
-			expiration := deadline.PeriodEnd() + miner.WPoStProvingPeriod*(miner.MaxSectorExpirationExtension/miner.WPoStProvingPeriod+1)
-			actor.preCommitSector(rt, actor.makePreCommit(102, challengeEpoch, expiration, nil), preCommitConf{}, false)
-		})
-		rt.Reset()
-
-		// Sector ID out of range
-		rt.ExpectAbortContainsMessage(exitcode.ErrIllegalArgument, "out of range", func() {
-			actor.preCommitSector(rt, actor.makePreCommit(abi.MaxSectorNumber+1, challengeEpoch, expiration, nil), preCommitConf{}, false)
-		})
-		rt.Reset()
-
-		// Seal randomness challenge too far in past
-		tooOldChallengeEpoch := precommitEpoch - miner.ChainFinality - miner.MaxProveCommitDuration[actor.sealProofType] - 1
-		rt.ExpectAbortContainsMessage(exitcode.ErrIllegalArgument, "too old", func() {
-			actor.preCommitSector(rt, actor.makePreCommit(102, tooOldChallengeEpoch, expiration, nil), preCommitConf{}, false)
-		})
-		rt.Reset()
-
-		// Try to precommit while in fee debt with insufficient balance
-		st = getState(rt)
-		st.FeeDebt = big.Add(rt.Balance(), abi.NewTokenAmount(1e18))
-		rt.ReplaceState(st)
-		rt.ExpectAbortContainsMessage(exitcode.ErrInsufficientFunds, "unlocked balance can not repay fee debt", func() {
-			actor.preCommitSector(rt, actor.makePreCommit(102, challengeEpoch, expiration, nil), preCommitConf{}, false)
-		})
-		// reset state back to normal
-		st.FeeDebt = big.Zero()
-		rt.ReplaceState(st)
-		rt.Reset()
-
-		// Try to precommit with an active consensus fault
-		st = getState(rt)
-
-		actor.reportConsensusFault(rt, addr.TestAddress, &runtime.ConsensusFault{
-			Target: actor.receiver,
-			Epoch:  rt.Epoch() - 1,
-			Type:   runtime.ConsensusFaultDoubleForkMining,
-		})
-		rt.ExpectAbortContainsMessage(exitcode.ErrForbidden, "precommit not allowed during active consensus fault", func() {
-			actor.preCommitSector(rt, actor.makePreCommit(102, challengeEpoch, expiration, nil), preCommitConf{}, false)
-		})
-		// reset state back to normal
-		rt.ReplaceState(st)
-		rt.Reset()
-		actor.checkState(rt)
-	})
-
-	t.Run("prove commit just after period start permits PoSt", func(t *testing.T) {
-		actor := newHarness(t, periodOffset)
-		rt := builderForHarness(actor).
-			WithBalance(bigBalance, big.Zero()).
-			Build(t)
-
-		// Epoch 101 should be at the beginning of the miner's proving period so there will be time to commit
-		// and PoSt a sector.
-		rt.SetEpoch(101)
-		actor.constructAndVerify(rt)
-
-		// Commit a sector the very next epoch
-		rt.SetEpoch(102)
-		sector := actor.commitAndProveSector(rt, abi.MaxSectorNumber, defaultSectorExpiration, nil)
-
-		// advance cron to activate power.
-		advanceAndSubmitPoSts(rt, actor, sector)
-		actor.checkState(rt)
-	})
-
-	t.Run("invalid proof rejected", func(t *testing.T) {
-		actor := newHarness(t, periodOffset)
-		rt := builderForHarness(actor).
-			WithBalance(bigBalance, big.Zero()).
-			Build(t)
-		precommitEpoch := periodOffset + 1
-		rt.SetEpoch(precommitEpoch)
-		actor.constructAndVerify(rt)
-		deadline := actor.deadline(rt)
-
-		// Make a good commitment for the proof to target.
-		sectorNo := abi.SectorNumber(100)
-		params := actor.makePreCommit(sectorNo, precommitEpoch-1, deadline.PeriodEnd()+defaultSectorExpiration*miner.WPoStProvingPeriod, []abi.DealID{1})
-		precommit := actor.preCommitSector(rt, params, preCommitConf{}, true)
-
-		// Sector pre-commitment missing.
-		rt.SetEpoch(precommitEpoch + miner.PreCommitChallengeDelay + 1)
-		rt.ExpectAbort(exitcode.ErrNotFound, func() {
-			actor.proveCommitSectorAndConfirm(rt, precommit, makeProveCommit(sectorNo+1), proveCommitConf{})
-		})
-		rt.Reset()
-
-		// Too late.
-		rt.SetEpoch(precommitEpoch + miner.MaxProveCommitDuration[precommit.Info.SealProof] + 1)
-		rt.ExpectAbort(exitcode.ErrIllegalArgument, func() {
-			actor.proveCommitSectorAndConfirm(rt, precommit, makeProveCommit(sectorNo), proveCommitConf{})
-		})
-		rt.Reset()
-
-		// Too early.
-		rt.SetEpoch(precommitEpoch + miner.PreCommitChallengeDelay - 1)
-		rt.ExpectAbort(exitcode.ErrForbidden, func() {
-			actor.proveCommitSectorAndConfirm(rt, precommit, makeProveCommit(sectorNo), proveCommitConf{})
-		})
-		rt.Reset()
-
-		// Set the right epoch for all following tests
-		rt.SetEpoch(precommitEpoch + miner.PreCommitChallengeDelay + 1)
-
-		// Invalid deals (market ActivateDeals aborts)
-		verifyDealsExit := map[abi.SectorNumber]exitcode.ExitCode{
-			precommit.Info.SectorNumber: exitcode.ErrIllegalArgument,
-		}
-		rt.ExpectAbort(exitcode.ErrIllegalArgument, func() {
-			actor.proveCommitSectorAndConfirm(rt, precommit, makeProveCommit(sectorNo), proveCommitConf{
-				verifyDealsExit: verifyDealsExit,
-			})
-		})
-		rt.Reset()
-
-		rt.SetBalance(big.Mul(big.NewInt(1000), big.NewInt(1e18)))
-
-		proveCommit := makeProveCommit(sectorNo)
-		actor.proveCommitSectorAndConfirm(rt, precommit, proveCommit, proveCommitConf{})
-		st := getState(rt)
-
-		// Verify new sectors
-		// TODO minerstate
-		//newSectors, err := st.NewSectors.All(miner.SectorsMax)
-		//require.NoError(t, err)
-		//assert.Equal(t, []uint64{uint64(sectorNo)}, newSectors)
-		// Verify pledge lock-up
-		assert.True(t, st.InitialPledge.GreaterThan(big.Zero()))
-		rt.Reset()
-
-		// Duplicate proof (sector no-longer pre-committed)
-		rt.ExpectAbort(exitcode.ErrNotFound, func() {
-			actor.proveCommitSectorAndConfirm(rt, precommit, makeProveCommit(sectorNo), proveCommitConf{})
-		})
-		rt.Reset()
-		actor.checkState(rt)
-	})
-
-	for _, test := range []struct {
-		name               string
-		version            network.Version
-		vestingPledgeDelta abi.TokenAmount
-		sealProofType      abi.RegisteredSealProof
-	}{{
-		name:               "verify proof does not vest at version 8",
-		version:            network.Version8,
-		vestingPledgeDelta: abi.NewTokenAmount(0),
-		sealProofType:      abi.RegisteredSealProof_StackedDrg32GiBV1_1,
-	}} {
-		t.Run(test.name, func(t *testing.T) {
-			actor := newHarness(t, periodOffset)
-			actor.setProofType(test.sealProofType)
-			rt := builderForHarness(actor).
-				WithNetworkVersion(test.version).
-				WithBalance(bigBalance, big.Zero()).
-				Build(t)
-			precommitEpoch := periodOffset + 1
-			rt.SetEpoch(precommitEpoch)
-			actor.constructAndVerify(rt)
-			deadline := actor.deadline(rt)
-
-			// Make a good commitment for the proof to target.
-			sectorNo := abi.SectorNumber(100)
-			params := actor.makePreCommit(sectorNo, precommitEpoch-1, deadline.PeriodEnd()+defaultSectorExpiration*miner.WPoStProvingPeriod, []abi.DealID{1})
-			precommit := actor.preCommitSector(rt, params, preCommitConf{}, true)
-
-			// add 1000 tokens that vest immediately
-			st := getState(rt)
-			_, err := st.AddLockedFunds(rt.AdtStore(), rt.Epoch(), abi.NewTokenAmount(1000), &miner.VestSpec{
-				InitialDelay: 0,
-				VestPeriod:   1,
-				StepDuration: 1,
-				Quantization: 1,
-			})
-			require.NoError(t, err)
-			rt.ReplaceState(st)
-
-			// Set the right epoch for all following tests
-			rt.SetEpoch(precommitEpoch + miner.PreCommitChallengeDelay + 1)
-			rt.SetBalance(big.Mul(big.NewInt(1000), big.NewInt(1e18)))
-
-			// Too big at version 4
-			proveCommit := makeProveCommit(sectorNo)
-			proveCommit.Proof = make([]byte, 192)
-			actor.proveCommitSectorAndConfirm(rt, precommit, proveCommit, proveCommitConf{
-				vestingPledgeDelta: &test.vestingPledgeDelta,
-			})
-		})
-
-	}
-
-	t.Run("sector with non-positive lifetime is skipped in confirmation", func(t *testing.T) {
-		actor := newHarness(t, periodOffset)
-		rt := builderForHarness(actor).
-			WithBalance(bigBalance, big.Zero()).
-			Build(t)
-		precommitEpoch := periodOffset + 1
-		rt.SetEpoch(precommitEpoch)
-		actor.constructAndVerify(rt)
-		deadline := actor.deadline(rt)
-
-		sectorNo := abi.SectorNumber(100)
-		params := actor.makePreCommit(sectorNo, precommitEpoch-1, deadline.PeriodEnd()+defaultSectorExpiration*miner.WPoStProvingPeriod, nil)
-		precommit := actor.preCommitSector(rt, params, preCommitConf{}, true)
-
-		// precommit at correct epoch
-		rt.SetEpoch(rt.Epoch() + miner.PreCommitChallengeDelay + 1)
-		actor.proveCommitSector(rt, precommit, makeProveCommit(sectorNo))
-
-		// confirm at sector expiration (this probably can't happen)
-		rt.SetEpoch(precommit.Info.Expiration)
-		// sector skipped but no failure occurs
-		rt.ExpectAbortContainsMessage(exitcode.ErrIllegalArgument, "all prove commits failed to validate", func() {
-			actor.confirmSectorProofsValid(rt, proveCommitConf{}, precommit)
-		})
-		rt.ExpectLogsContain("less than minimum. ignoring")
-
-		// it still skips if sector lifetime is negative
-		rt.ClearLogs()
-		rt.SetEpoch(precommit.Info.Expiration + 1)
-		rt.ExpectAbortContainsMessage(exitcode.ErrIllegalArgument, "all prove commits failed to validate", func() {
-			actor.confirmSectorProofsValid(rt, proveCommitConf{}, precommit)
-		})
-		rt.ExpectLogsContain("less than minimum. ignoring")
-
-		// it fails up to the miniumum expiration
-		rt.ClearLogs()
-		rt.SetEpoch(precommit.Info.Expiration - miner.MinSectorExpiration + 1)
-		rt.ExpectAbortContainsMessage(exitcode.ErrIllegalArgument, "all prove commits failed to validate", func() {
-			actor.confirmSectorProofsValid(rt, proveCommitConf{}, precommit)
-		})
-		rt.ExpectLogsContain("less than minimum. ignoring")
-		actor.checkState(rt)
-	})
-
-	t.Run("fails with too many deals", func(t *testing.T) {
-		setup := func(proof abi.RegisteredSealProof) (*mock.Runtime, *actorHarness, *dline.Info) {
-			actor := newHarness(t, periodOffset)
-			actor.setProofType(proof)
-			rt := builderForHarness(actor).
-				WithBalance(bigBalance, big.Zero()).
-				Build(t)
-			rt.SetEpoch(periodOffset + 1)
-			actor.constructAndVerify(rt)
-			deadline := actor.deadline(rt)
-			return rt, actor, deadline
-		}
-
-		makeDealIDs := func(n int) []abi.DealID {
-			ids := make([]abi.DealID, n)
-			for i := range ids {
-				ids[i] = abi.DealID(i)
-			}
-			return ids
-		}
-
-		// Make a good commitment for the proof to target.
-		sectorNo := abi.SectorNumber(100)
-
-		dealLimits := map[abi.RegisteredSealProof]int{
-			abi.RegisteredSealProof_StackedDrg2KiBV1_1:  256,
-			abi.RegisteredSealProof_StackedDrg32GiBV1_1: 256,
-			abi.RegisteredSealProof_StackedDrg64GiBV1_1: 512,
-		}
-
-		for proof, limit := range dealLimits {
-			// attempt to pre-commmit a sector with too many sectors
-			rt, actor, deadline := setup(proof)
-			expiration := deadline.PeriodEnd() + defaultSectorExpiration*miner.WPoStProvingPeriod
-			precommit := actor.makePreCommit(sectorNo, rt.Epoch()-1, expiration, makeDealIDs(limit+1))
-			rt.ExpectAbortContainsMessage(exitcode.ErrIllegalArgument, "too many deals for sector", func() {
-				actor.preCommitSector(rt, precommit, preCommitConf{}, true)
-			})
-
-			// sector at or below limit succeeds
-			rt, actor, _ = setup(proof)
-			precommit = actor.makePreCommit(sectorNo, rt.Epoch()-1, expiration, makeDealIDs(limit))
-			actor.preCommitSector(rt, precommit, preCommitConf{}, true)
-			actor.checkState(rt)
-		}
-	})
-
-	t.Run("precommit checks seal proof version", func(t *testing.T) {
-		actor := newHarness(t, periodOffset)
-		actor.setProofType(abi.RegisteredSealProof_StackedDrg32GiBV1)
-		rt := builderForHarness(actor).
-			WithBalance(bigBalance, big.Zero()).
-			Build(t)
-
-		// Create miner before version 7
-		rt.SetNetworkVersion(network.Version6)
-		actor.constructAndVerify(rt)
-		precommitEpoch := periodOffset + 1
-		rt.SetEpoch(precommitEpoch)
-		deadline := actor.deadline(rt)
-		challengeEpoch := precommitEpoch - 1
-		expiration := deadline.PeriodEnd() + defaultSectorExpiration*miner.WPoStProvingPeriod
-		{
-			// After version 7, only V1_1 accepted
-			rt.SetNetworkVersion(network.Version8)
-			pc := actor.makePreCommit(104, challengeEpoch, expiration, nil)
-			pc.SealProof = abi.RegisteredSealProof_StackedDrg32GiBV1
-			rt.ExpectAbort(exitcode.ErrIllegalArgument, func() {
-				actor.preCommitSector(rt, pc, preCommitConf{}, true)
-			})
-			rt.Reset()
-			pc.SealProof = abi.RegisteredSealProof_StackedDrg32GiBV1_1
-			actor.preCommitSector(rt, pc, preCommitConf{}, true)
-		}
-
-		actor.checkState(rt)
-	})
-}
-
 func TestAggregateProveCommit(t *testing.T) {
 	periodOffset := abi.ChainEpoch(100)
 	t.Run("valid precommits then aggregate provecommit", func(t *testing.T) {
@@ -1126,8 +507,6 @@
 	})
 }
 
-=======
->>>>>>> e580abcc
 // Test sector lifecycle when a sector is upgraded
 func TestCCUpgrade(t *testing.T) {
 	periodOffset := abi.ChainEpoch(100)
